--- conflicted
+++ resolved
@@ -1,1598 +1,1577 @@
-;; # Namespace scope
-;;
-;; This namespace provides functions which cover: diplaying windows, events, canvases, image files and session management.
-;; In brief:
-;;
-;; * Image file read and write, backed by Java ImageIO API. You can read and write BMP, JPG and PNG files. I didn't test WBMP and GIF. Image itself is Java `BufferedImage` in integer ARGB mode. Each pixel is represented as 32bit unsigned integer and 8 bits per channel. See `clojure2d.pixels` namespace for pixels operations.
-;; * Canvas with functions to draw on it, represented as Canvas type with Graphics2d, BufferedImage, quality settings, primitive classes and size
-;; * Display (JFrame) with events handlers (multimethods) + associated autorefreshing canvas, and optionally Processiing style `draw` function with context management
-;; * Session management: unique identifier generation, logging (different file per session) and unique, sequenced filename creation.
-;; * Some general helper functions
-
-(ns clojure2d.core
-  "JFrame, Java2D, file io and simple session management"
-  (:require [clojure.java.io :refer :all]
-            [clojure2d.color :as c]
-            [clojure2d.math.vector :as v]
-            [clojure2d.math :as m]
-            [clojure.reflect :as ref]
-            [clojure2d.math.random :as r])
-  (:import clojure2d.math.vector.Vec2
-           [java.awt BasicStroke Color Component Dimension Graphics2D GraphicsEnvironment Image RenderingHints Shape Toolkit Transparency]
-           [java.awt.event InputEvent ComponentEvent KeyAdapter KeyEvent MouseAdapter MouseEvent MouseMotionAdapter WindowAdapter WindowEvent]
-           [java.awt.geom Ellipse2D Ellipse2D$Double Line2D Line2D$Double Path2D Path2D$Double Rectangle2D Rectangle2D$Double Point2D Point2D$Double]
-           [java.awt.image BufferedImage BufferStrategy Kernel ConvolveOp]
-           [java.util Iterator Calendar]
-           [javax.imageio IIOImage ImageIO ImageWriteParam ImageWriter]
-           [javax.swing ImageIcon JFrame SwingUtilities]))
-
-(set! *warn-on-reflection* true)
-(set! *unchecked-math* :warn-on-boxed)
-(m/use-primitive-operators)
-
-;; how many tasks we can run (one less than available cores)?
-(def ^:const ^long available-cores (.availableProcessors (Runtime/getRuntime)))
-(def ^:const ^long available-tasks (inc available-cores))
-
-;; ## Image
-
-;; Let's start with setting dynamic variable which defines quality of the saved jpeg file. Values are from `0.0` to `1.0`.
-;; You can freely change this setting with `binding` macro. Default is 97% (0.97).
-(def ^:dynamic *jpeg-image-quality* 0.97)
-
-;; ### Load image
-
-;; To load image from the file, just call `(load-image "filename.jpg")`. Idea is taken from Processing code. Loading is done via `ImageIcon` class and later converted to BufferedImage in ARGB mode.
-
-(defn load-image 
-  "Load image from file.
-
-  * Input: image filename with absolute or relative path (relative to your project folder)
-  * Returns BufferedImage object"
-  [^String filename]
-  (try
-    (let [^Image img (.getImage (ImageIcon. filename))
-          ;; ^BufferedImage img (ImageIO/read (file filename)) ;; SVG - need to set parameters...
-          ]
-      (let [^BufferedImage bimg (BufferedImage. (.getWidth img nil) (.getHeight img nil) BufferedImage/TYPE_INT_ARGB)
-            ^Graphics2D gr (.createGraphics bimg)]
-        (.drawImage gr img 0 0 nil)
-        (.dispose gr)
-        (.flush img)
-        bimg))
-    (catch Exception e (println "Can't load image: " filename " " (.getMessage e)))))
-
-;; ### Save image
-
-;; Saving image is more tricky. Again, most concepts are taken from Processing.
-;; 
-;; For provided image object and filename process goes as follows:
-;;
-;; * create all necessary folders
-;; * extract file extension and create image writer object
-;; * call multimethod to prepare data and save in chosen format
-;;
-;; We have two types here. First is whether file format accepts alpha channel (jpgs, bmps don't) and second is quality settings (for jpg only). In the first case we have to properly flatten the image with `flatten-image` function. In the second case we set quality attributes.
-
-(defn file-extension
-  "Extract extension from filename.
-
-  * Input: image filename
-  * Returns extension (without dot)"
-  [filename]
-  (second (re-find #"\.(\w+)$" filename)))
-
-(defn- ^ImageWriter get-image-writer
-  "Returns image writer of image type based on extension."
-  [filename]
-  (let [ext (file-extension filename)
-        ^Iterator iter (ImageIO/getImageWritersByFormatName ext)]
-    (when (.hasNext iter)
-      (.next iter))))
-
-(defn- ^BufferedImage flatten-image
-  "Flatten image, properly drop alpha channel.
-
-  * Input: ARGB BufferedImage object
-  * Returns RGB BufferedImage object"
-  [^BufferedImage img]
-  (let [w (.getWidth img)
-        h (.getHeight img)
-        arr (.getRGB img 0 0 w h nil 0 w)
-        ^BufferedImage nimg (BufferedImage. w h BufferedImage/TYPE_INT_RGB)]
-    (.setRGB nimg 0 0 w h arr 0 w)
-    nimg))
-
-(defn- do-save
-  "Save image to the file via writer with parameters. Returns image."
-  ([filename img ^ImageWriter writer]
-   (do-save filename img writer (.getDefaultWriteParam writer)))
-  ([filename ^BufferedImage img ^ImageWriter writer param]
-   (with-open [os (output-stream filename)]
-     (doto writer
-       (.setOutput (ImageIO/createImageOutputStream os))
-       (.write nil (IIOImage. img nil nil) param)
-       (.dispose)))
-   img))
-
-;; Now we define multimethod which saves image. Multimethod is used here because some image types requires additional actions.
-(defmulti save-file-type (fn [filename _ _] (keyword (file-extension filename))))
-
-;; JPG requires flatten image and we must set the quality defined in `*jpeg-image-quality*` variable.
-(defmethod save-file-type :jpg
-  [filename img ^ImageWriter writer]
-  (let [nimg (flatten-image img)
-        ^ImageWriteParam param (.getDefaultWriteParam writer)]
-    (doto param
-      (.setCompressionMode ImageWriteParam/MODE_EXPLICIT)
-      (.setCompressionQuality *jpeg-image-quality*))
-    (do-save filename nimg writer param)))
-
-;; BMP also requires image flattening
-(defmethod save-file-type :bmp
-  [filename img writer]
-  (do-save filename (flatten-image img) writer))
-
-;; The rest file types are saved with alpha without special treatment.
-(defmethod save-file-type :default
-  [filename img writer]
-  (do-save filename img writer))
-
-(defn save-image
-  "Save image to the file.
-
-  * Input: image (`BufferedImage` object) and filename
-  * Side effect: saved image"
-  [b filename]
-  (println (str "saving: " filename "..."))
-  (make-parents filename)
-  (let [iwriter (get-image-writer filename)]
-    (if-not (nil? iwriter)
-      (do
-        (save-file-type filename b iwriter)
-        (println "...done!"))
-      (println (str "can't save an image: " filename)))))
-
-;; ### Additional functions
-;;
-;; Just an image resizer with bicubic interpolation. Native `Graphics2D` method is called.
-(declare set-rendering-hints-by-key)
-
-(defn resize-image
-  "Resize image
-
-  * Input: image and target width and height
-  * Returns newly created resized image"
-  [img width height]
-  (let [^BufferedImage target (BufferedImage. width height BufferedImage/TYPE_INT_ARGB)
-        ^Graphics2D g (.createGraphics target)]
-    (set-rendering-hints-by-key g :high)
-    (doto g
-      (.drawImage img 0 0 width height nil)
-      (.dispose))
-    target))
-
-(defn subimage
-  "Get subimage of give image"
-  [^BufferedImage source x y w h]
-  (.getSubimage source x y w h))
-
-;; ## Screen info
-
-(defn ^Dimension screen-size [] (.getScreenSize (Toolkit/getDefaultToolkit)))
-(defn screen-width [] (.getWidth (screen-size)))
-(defn screen-height [] (.getHeight (screen-size)))
-
-;; ## Canvas
-;;
-;; Canvas is an object you can draw on and which can be displayed in the window. Technically it's a type cosisting of `Graphics2D` object which is internally used to draw on the image, image (`BufferedImage` object), rendering quality hints and singletons for primitives. What is important: to draw on canvas you have to wrap your operations in `with-canvas->` macro. `with-canvas->` is responsible for creating and releasing `Graphics2D` object. Initially `Graphics2D` is set to `nil`.
-;; Canvas should be accelerated by Java and your video card.
-;; Reminder: Drawing on canvas is single threaded.
-
-;; Let's define protocol to equip Canvas and Window types (or any type with image inside) with `get-image` function. `get-image` extracts image. Additionally define width/height getters.
-(defprotocol ImageProto 
-  (get-image [i] "Return BufferedImage")
-  (width [i])
-  (height [i])
-  (save [i n])
-  (convolve [i t])
-  (get-pixel [i x y] "Retruns color"))
-
-(def convolution-matrices {:shadow (Kernel. 3 3 (float-array [0 1 2 -1 0 1 -2 -1 0]))
-                           :emboss (Kernel. 3 3 (float-array [0 2 4 -2 1 2 -4 -2 0]))
-                           :edges-1 (Kernel. 3 3 (float-array [1 2 1 2 -12 2 1 2 1]))
-                           :edges-2 (Kernel. 3 3 (float-array [1 0 -1 0 0 0 -1 0 1]))
-                           :edges-3 (Kernel. 3 3 (float-array [0 1 0 1 -4 1 0 1 0]))
-                           :edges-4 (Kernel. 3 3 (float-array [-1 -1 -1 -1 8 -1 -1 -1 -1]))
-                           :sharpen (Kernel. 3 3 (float-array [0 -1 0 -1 5 -1 0 -1 0]))
-                           :sobel-x (Kernel. 3 3 (float-array [1 0 -1 2 0 -2 1 0 -1]))
-                           :sobel-y (Kernel. 3 3 (float-array [1 2 1 0 0 0 -1 -2 -1]))
-                           :gradient-x (Kernel. 3 3 (float-array [-1 0 1 -1 0 1 -1 0 1]))
-                           :gradient-y (Kernel. 3 3 (float-array [-1 -1 -1 0 0 0 1 1 1]))
-                           :box-blur (Kernel. 3 3 (float-array (map #(/ (int %) 9.0) [1 1 1 1 1 1 1 1 1])))
-                           :gaussian-blur-3 (Kernel. 3 3 (float-array (map #(/ (int %) 16.0) [1 2 1 2 4 2 1 2 1])))
-                           :gaussian-blur-5 (Kernel. 5 5 (float-array (map #(/ (int %) 256.0) [1 4 6 4 1 4 16 24 16 4 6 24 36 24 6 4 16 24 16 4 1 4 6 4 1])))
-                           :unsharp (Kernel. 5 5 (float-array (map #(/ (int %) -256.0) [1 4 6 4 1 4 16 24 16 4 6 24 -476 24 6 4 16 24 16 4 1 4 6 4 1])))})
-
-;; Add ImageProto functions to BufferedImage
-(extend BufferedImage
-  ImageProto
-  {:get-image identity
-   :width (fn [^BufferedImage i] (.getWidth i))
-   :height (fn [^BufferedImage i] (.getHeight i))
-   :save #(do
-            (save-image %1 %2)
-            %1)
-   :convolve (fn [^BufferedImage i t]
-               (let [kernel (if (keyword? t)
-                              (t convolution-matrices)
-                              (let [s (int (m/sqrt (count t)))]
-                                (Kernel. s s (float-array t))))]
-                 (.filter ^ConvolveOp (ConvolveOp. kernel) i nil)))
-   :get-pixel (fn [^BufferedImage i ^long x ^long y]
-                (if (bool-or (< x 0)
-                             (< y 0)
-                             (>= x (.getWidth i))
-                             (>= y (.getHeight i)))
-                  (c/make-color 0 0 0)
-                  (let [b (int-array 1)
-                        ^java.awt.image.Raster raster (.getRaster i)]
-                    (.getDataElements raster x y b)
-                    (let [v (aget b 0)
-                          b (bit-and v 0xff)
-                          g (bit-and (>> v 8) 0xff)
-                          r (bit-and (>> v 16) 0xff)
-                          a (bit-and (>> v 24) 0xff)]
-                      (if (== (.getNumBands raster) 3)
-                        (c/make-color r g b)
-                        (c/make-color r g b a))))))})
-
-;; Canvas type. Use `get-image` to extract image (`BufferedImage`).
-(deftype Canvas [^Graphics2D graphics
-                 ^BufferedImage buffer
-                 ^Line2D line-obj
-                 ^Rectangle2D rect-obj
-                 ^Ellipse2D ellipse-obj
-                 hints
-                 ^long w
-                 ^long h
-                 transform-stack
-                 font]
-  ImageProto
-  (get-image [_] buffer)
-  (width [_] w)
-  (height [_] h)
-  (save [c n] (save-image buffer n) c)
-  (convolve [_ t]
-    (convolve buffer t))
-  (get-pixel [_ x y] (get-pixel buffer x y)))
-
-;; Let's define three rendering quality options: `:low`, `:mid`, `:high` or `:highest`. Where `:low` is fastest but has poor quality and `:high`/`:highest` has best quality but may be slow. Rendering options are used when you create canvas.
-(def ^:static rendering-hints {:low [[RenderingHints/KEY_ANTIALIASING        RenderingHints/VALUE_ANTIALIAS_OFF]
-                                     [RenderingHints/KEY_INTERPOLATION       RenderingHints/VALUE_INTERPOLATION_NEAREST_NEIGHBOR]
-                                     [RenderingHints/KEY_ALPHA_INTERPOLATION RenderingHints/VALUE_ALPHA_INTERPOLATION_SPEED]
-                                     [RenderingHints/KEY_COLOR_RENDERING     RenderingHints/VALUE_COLOR_RENDER_SPEED]
-                                     [RenderingHints/KEY_RENDERING           RenderingHints/VALUE_RENDER_SPEED]
-                                     [RenderingHints/KEY_FRACTIONALMETRICS   RenderingHints/VALUE_FRACTIONALMETRICS_OFF]
-                                     [RenderingHints/KEY_TEXT_ANTIALIASING   RenderingHints/VALUE_TEXT_ANTIALIAS_OFF]]
-                               :mid [[RenderingHints/KEY_ANTIALIASING        RenderingHints/VALUE_ANTIALIAS_ON]
-                                     [RenderingHints/KEY_INTERPOLATION       RenderingHints/VALUE_INTERPOLATION_BILINEAR]
-                                     [RenderingHints/KEY_ALPHA_INTERPOLATION RenderingHints/VALUE_ALPHA_INTERPOLATION_SPEED]
-                                     [RenderingHints/KEY_COLOR_RENDERING     RenderingHints/VALUE_COLOR_RENDER_SPEED]
-                                     [RenderingHints/KEY_RENDERING           RenderingHints/VALUE_RENDER_SPEED]
-                                     [RenderingHints/KEY_FRACTIONALMETRICS   RenderingHints/VALUE_FRACTIONALMETRICS_OFF]
-                                     [RenderingHints/KEY_TEXT_ANTIALIASING   RenderingHints/VALUE_TEXT_ANTIALIAS_ON]]
-                               :high [[RenderingHints/KEY_ANTIALIASING        RenderingHints/VALUE_ANTIALIAS_ON]
-                                      [RenderingHints/KEY_INTERPOLATION       RenderingHints/VALUE_INTERPOLATION_BICUBIC]
-                                      [RenderingHints/KEY_ALPHA_INTERPOLATION RenderingHints/VALUE_ALPHA_INTERPOLATION_QUALITY]
-                                      [RenderingHints/KEY_COLOR_RENDERING     RenderingHints/VALUE_COLOR_RENDER_QUALITY]
-                                      [RenderingHints/KEY_RENDERING           RenderingHints/VALUE_RENDER_QUALITY]
-                                      [RenderingHints/KEY_FRACTIONALMETRICS   RenderingHints/VALUE_FRACTIONALMETRICS_ON]
-                                      [RenderingHints/KEY_TEXT_ANTIALIASING   RenderingHints/VALUE_TEXT_ANTIALIAS_ON]]
-                               :highest [[RenderingHints/KEY_ANTIALIASING        RenderingHints/VALUE_ANTIALIAS_ON]
-                                         [RenderingHints/KEY_INTERPOLATION       RenderingHints/VALUE_INTERPOLATION_BICUBIC]
-                                         [RenderingHints/KEY_ALPHA_INTERPOLATION RenderingHints/VALUE_ALPHA_INTERPOLATION_QUALITY]
-                                         [RenderingHints/KEY_COLOR_RENDERING     RenderingHints/VALUE_COLOR_RENDER_QUALITY]
-                                         [RenderingHints/KEY_RENDERING           RenderingHints/VALUE_RENDER_QUALITY]
-                                         [RenderingHints/KEY_FRACTIONALMETRICS   RenderingHints/VALUE_FRACTIONALMETRICS_ON]
-                                         [RenderingHints/KEY_TEXT_ANTIALIASING   RenderingHints/VALUE_TEXT_ANTIALIAS_ON]
-                                         [RenderingHints/KEY_STROKE_CONTROL      RenderingHints/VALUE_STROKE_PURE]]})
-
-(defn get-rendering-hints
-  "Return rendering hints for a key or return default (or :high)."
-  ([hint default]
-   (rendering-hints (or (some #{hint} (keys rendering-hints)) default)))
-  ([hint]
-   (get-rendering-hints hint :high)))
-
-(defn- set-rendering-hints
-  "Sets rendering hints for graphics context."
-  [^Graphics2D g hints]
-  (doseq [[key v] hints]
-    (.setRenderingHint g key v))
-  true)
-
-(defn- set-rendering-hints-by-key
-  "Sets rendering hints for graphics context."
-  [g hints]
-  (if (contains? rendering-hints hints)
-    (set-rendering-hints g (hints rendering-hints))
-    false))
-
-;; Following functions and macro are responsible for creating and releasing `Graphics2D` object for a canvas.
-;; You have to use `with-canvas->` macro to draw on canvas. Internally it's a threading macro and accepts only list of methods which first parameter is canvas object.
-;; Please do not use `flush-graphics` and `make-graphics` functions directly. Use `with-canvas->` macro instead. I do not check state of `Graphics2D` anywhere.
-;; There is one exception: `draw` function associated with Window is already wrapped in `with-canvas->` and you can freely use canvas object inside.
-;; Another note: `with-canvas->` creates it's own copy of `Canvas` object with set `Graphics2D`.
-;;
-;; Second alternative is `with-canvas []` with which is just wrapper (without threading). As a parameter you have to provide binding name for you canvas.
-;;
-;; Example `with-canvas [local-canvas canvas] (set-background local-canvas :black)`
-
-(defn flush-graphics
-  "Dispose current `Graphics2D`"
-  [^Canvas canvas]
-  (.dispose ^Graphics2D (.graphics canvas)))
-
-(defn make-graphics
-  "Create new `Graphics2D` object and set renedering hints"
-  [^Canvas canvas]
-  (let [^Graphics2D ng (.createGraphics ^BufferedImage (.buffer canvas))]
-    (set-rendering-hints ng (or (.hints canvas) (rendering-hints :high)))
-    (when-let [f (.font canvas)] (.setFont ng f))
-    (Canvas. ng
-             (.buffer canvas)
-             (.line-obj canvas)
-             (.rect-obj canvas)
-             (.ellipse-obj canvas)
-             (.hints canvas)
-             (.w canvas)
-             (.h canvas)
-             (atom [])
-             (.font canvas))))
-
-(defmacro with-canvas->
-  "Threading macro which takes care to create and destroy `Graphics2D` object for drawings on canvas. Macro returns result of last call."
-  [canvas & body]  
-  `(let [newcanvas# (make-graphics ~canvas)
-         result# (-> newcanvas#
-                     ~@body)]
-     (do
-       (flush-graphics newcanvas#)
-       result#)))
-
-(defmacro with-canvas
-  "Macro which takes care to create and destroy `Graphics2D` object for drawings on canvas. Macro returns result of last call."
-  [[c canvas] & body]
-  `(let [~c (make-graphics ~canvas)
-         result# (do ~@body)]
-     (do
-       (flush-graphics ~c)
-       result#)))
-
-;; Next functions are canvas management functions: create, save, resize and set quality.
-
-(declare set-background)
-(declare set-stroke)
-(declare set-color)
-(declare image)
-
-(defn create-canvas
-  "Create and return canvas with `width`, `height` and quality hint name (keyword). Default hint is `:high`."
-  ([^long width ^long height hint ^String font]
-   (let
-       [^BufferedImage buffer (.. GraphicsEnvironment 
-                                  (getLocalGraphicsEnvironment)
-                                  (getDefaultScreenDevice)
-                                  (getDefaultConfiguration)
-                                  (createCompatibleImage width height Transparency/TRANSLUCENT))        
-        result (Canvas. nil
-                        buffer
-                        (Line2D$Double.)
-                        (Rectangle2D$Double.)
-                        (Ellipse2D$Double.)
-                        (get-rendering-hints hint)
-                        width height
-                        nil
-                        (when font (java.awt.Font/decode font)))]
-     (with-canvas-> result
-       (set-background Color/black))
-     result))
-  ([width height]
-   (create-canvas width height :high nil))
-  ([width height hint]
-   (create-canvas width height hint nil)))
-
-;; alias for create-canvas
-(def make-canvas create-canvas)
-
-(defn resize-canvas
-  "Resize canvas to new dimensions. Creates and returns new canvas."
-  [^Canvas canvas width height]
-  (let [ncanvas (create-canvas width height (.hints canvas))]
-    (with-canvas-> ncanvas
-      (image (get-image canvas)))))
-
-;; ### Transformations
-;;
-;; You can transform your working area with couple of functions on canvas. They act exactly the same as in Processing. Transformation context is bound to canvas wrapped to `with-canvas->` macro. Each `with-canvas->` cleans all transformations.
-;; Transformations are concatenated.
-
-(defn scale
-  "Scale canvas"
-  ([^Canvas canvas ^double scalex ^double scaley]
-   (.scale ^Graphics2D (.graphics canvas) scalex scaley)
-   canvas)
-  ([canvas s] (scale canvas s s)))
-
-(defn flip-x
-  "Flip canvas over x axis"
-  [canvas]
-  (scale canvas -1.0 1.0))
-
-(defn flip-y
-  "Flip canvas over y axis"
-  [canvas]
-  (scale canvas 1.0 -1.0))
-
-(defn translate
-  "Translate origin"
-  ([^Canvas canvas ^double tx ^double ty]
-   (.translate ^Graphics2D (.graphics canvas) tx ty)
-   canvas)
-  ([canvas ^Vec2 v]
-   (translate canvas (.x v) (.y v))))
-
-(defn rotate
-  "Rotate canvas"
-  [^Canvas canvas ^double angle]
-  (.rotate ^Graphics2D (.graphics canvas) angle)
-  canvas)
-
-(defn shear
-  "Shear canvas"
-  ([^Canvas canvas ^double sx ^double sy]
-   (.shear ^Graphics2D (.graphics canvas) sx sy)
-   canvas)
-  ([canvas s] (shear canvas s s)))
-
-(defn push-matrix
-  "Remember current transformation state"
-  [^Canvas canvas]
-  (swap! (.transform-stack canvas) conj (.getTransform ^Graphics2D (.graphics canvas)))
-  canvas)
-
-(defn pop-matrix
-  "Restore saved transformation state"
-  [^Canvas canvas]
-  (when (seq @(.transform-stack canvas))
-    (let [v (peek @(.transform-stack canvas))]
-      (swap! (.transform-stack canvas) pop)
-      (.setTransform ^Graphics2D (.graphics canvas) v)))
-  canvas)
-
-(defn transform
-  "Transform given point or coordinates with current transformation."
-  ([^Canvas canvas x y]
-   (let [^Point2D p (.transform ^java.awt.geom.AffineTransform (.getTransform ^Graphics2D (.graphics canvas)) (Point2D$Double. x y) nil)]
-     (Vec2. (.getX p) (.getY p))))
-  ([canvas ^Vec2 v]
-   (transform canvas (.x v) (.y v))))
-
-(defn inv-transform
-  "Inverse transform of given point or coordinates with current transformation."
-  ([^Canvas canvas x y]
-   (let [^Point2D p (.inverseTransform ^java.awt.geom.AffineTransform (.getTransform ^Graphics2D (.graphics canvas)) (Point2D$Double. x y) nil)]
-     (Vec2. (.getX p) (.getY p))))
-  ([canvas ^Vec2 v]
-   (inv-transform canvas (.x v) (.y v))))
-
-(defn reset-matrix
-  "Reset transformation"
-  [^Canvas canvas]
-  (.setTransform ^Graphics2D (.graphics canvas) (java.awt.geom.AffineTransform.))
-  canvas)
-
-;; ### Drawing functions
-;;
-;; Here we have basic drawing functions. What you need to remember:
-;;
-;; * Color is set globally for all figures (exception: `set-background`)
-;; * Filled or stroke figures are determined by last parameter `stroke?`. When set to `true` draws figure outline, filled otherwise (default). Default is `false` (filled).
-;; * Always use with `with-canvas->` macro.
-;; 
-;; All functions return canvas object
-
-(defn line
-  "Draw line from point `(x1,y1)` to `(x2,y2)`"
-  ([^Canvas canvas x1 y1 x2 y2]
-   (let [^Line2D l (.line-obj canvas)]
-     (.setLine l x1 y1 x2 y2)
-     (.draw ^Graphics2D (.graphics canvas) l))
-   canvas)
-  ([canvas ^Vec2 v1 ^Vec2 v2]
-   (line canvas (.x v1) (.y v1) (.x v2) (.y v2))))
-
-(defn point
-  "Draw point at `(x,y)` position"
-  ([canvas ^double x ^double y]
-   (line canvas x y (+ x 10.0e-6) (+ y 10.0e-6))
-   canvas)
-  ([canvas ^Vec2 p]
-   (point canvas (.x p) (.y p))))
-
-(defn- draw-fill-or-stroke
-  "Draw filled or stroked object."
-  [^Graphics2D g ^Shape obj stroke?]
-  (if stroke?
-    (.draw g obj)
-    (.fill g obj)))
-
-(defn rect
-  "Draw rectangle with top-left corner at `(x,y)` position with width `w` and height `h`."
-  ([^Canvas canvas x1 y1 w h stroke?]
-   (let [^Rectangle2D r (.rect-obj canvas)] 
-     (.setFrame r x1 y1 w h)
-     (draw-fill-or-stroke (.graphics canvas) r stroke?))
-   canvas)
-  ([canvas x1 y1 w h]
-   (rect canvas x1 y1 w h false)))
-
-(defn crect
-  "Centered version of rectangle"
-  ([canvas x1 y1 w h stroke?]
-   (let [w2 (* 0.5 ^double w)
-         h2 (* 0.5 ^double h)]
-     (rect canvas (- ^double x1 w2) (- ^double y1 h2) w h stroke?))
-   canvas)
-  ([canvas x1 y1 w h]
-   (crect canvas x1 y1 w h false)))
-
-(defn ellipse
-  "Draw ellipse with middle at `(x,y)` position with width `w` and height `h`."
-  ([^Canvas canvas x1 y1 w h stroke?]
-   (let [^Ellipse2D e (.ellipse_obj canvas)]
-     (.setFrame e (- ^double x1 (* ^double w 0.5)) (- ^double y1 (* ^double h 0.5)) w h)
-     (draw-fill-or-stroke (.graphics canvas) e stroke?))
-   canvas)
-  ([canvas x1 y1 w h]
-   (ellipse canvas x1 y1 w h false)))
-
-(defn triangle
-  "Draw triangle with corners at 3 positions."
-  ([^Canvas canvas x1 y1 x2 y2 x3 y3 stroke?]
-   (let [^Path2D p (Path2D$Double.)]
-     (doto p
-       (.moveTo x1 y1)
-       (.lineTo x2 y2)
-       (.lineTo x3 y3)
-       (.closePath))
-     (draw-fill-or-stroke (.graphics canvas) p stroke?))
-   canvas)
-  ([canvas x1 y1 x2 y2 x3 y3]
-   (triangle canvas x1 y1 x2 y2 x3 y3 false)))
-
-(defn triangle-strip
-  "Draw triangle strip. Implementation of `Processing` `STRIP` shape.
-
-  Input: list of vertices as Vec2 vectors"
-  ([canvas vs stroke?]
-   (when (> (count vs) 2)
-     (loop [^Vec2 v1 (first vs)
-            ^Vec2 v2 (second vs)
-            vss (nnext vs)]
-       (when vss
-         (let [^Vec2 v3 (first vss)]
-           (triangle canvas (.x v2) (.y v2) (.x v3) (.y v3) (.x v1) (.y v1) stroke?)
-           (recur v2 v3 (next vss))))))
-   canvas)
-  ([canvas vs]
-   (triangle-strip canvas vs false)))
-
-(defn triangle-fan
-  "Draw triangle fan. Implementation of `Processing` `FAN` shape.
-
-  Input: list of vertices as Vec2 vectors"
-  ([canvas vs stroke?]
-   (when (> (count vs) 2)
-     (let [^Vec2 v1 (first vs)]
-       (loop [^Vec2 v2 (second vs)
-              vss (nnext vs)]
-         (when vss
-           (let [^Vec2 v3 (first vss)]
-             (triangle canvas (.x v1) (.y v1) (.x v2) (.y v2) (.x v3) (.y v3) stroke?)
-             (recur v3 (next vss)))))))
-   canvas)
-  ([canvas vs]
-   (triangle-strip canvas vs false)))
-
-(defn path
-  "Draw path from lines. Input: list of Vec2 points, close? - close path or not (default: false), stroke? - draw lines or filled shape (default true - lines)."
-  ([^Canvas canvas vs close? stroke?]
-   (when (seq vs)
-     (let [^Path2D p (Path2D$Double.)
-           ^Vec2 m (first vs)]
-       (.moveTo p (.x m) (.y m))
-       (doseq [^Vec2 v (next vs)]
-         (.lineTo p (.x v) (.y v)))
-       (when (or (not stroke?) close?) (.closePath p))
-       (draw-fill-or-stroke (.graphics canvas) p stroke?)))
-   canvas)
-  ([canvas vs close?] (path canvas vs close? true))
-  ([canvas vs] (path canvas vs false true)))
-
-(defn calculate-bezier-control-points
-  "Calculate bezier spline control points. http://www.antigrain.com/research/bezier_interpolation/index.html"
-  [v0 v1 v2 v3]
-  (let [c1 (v/mult (v/add v0 v1) 0.5)
-        c2 (v/mult (v/add v1 v2) 0.5)
-        c3 (v/mult (v/add v2 v3) 0.5)
-        ^double len1 (v/mag c1)
-        ^double len2 (v/mag c2)
-        ^double len3 (v/mag c3)
-        k1 (/ len1 (+ len1 len2))
-        k2 (/ len2 (+ len2 len3))
-        m1 (v/add c1 (v/mult (v/sub c2 c1) k1))
-        m2 (v/add c2 (v/mult (v/sub c3 c2) k2))
-        cp1 (-> c2
-                (v/sub m1)
-                (v/add m1)
-                (v/add v1)
-                (v/sub m1))
-        cp2 (-> c2
-                (v/sub m2)
-                (v/add m2)
-                (v/add v2)
-                (v/sub m2))]
-    [cp1 cp2]))
-
-(defn path-bezier
-  "Draw path from quad curves. Input: list of Vec2 points, close? - close path or not (default: false), stroke? - draw lines or filled shape (default true - lines)."
-  ([^Canvas canvas vs close? stroke?]
-   (when (> (count vs) 3)
-     (let [cl? (or (not stroke?) close?)
-           ^Path2D p (Path2D$Double.)
-           ^Vec2 m0 (first vs)
-           ^Vec2 m1 (second vs)
-           m2 (nth vs 2) 
-           f0 (if cl? m0 m0)
-           ^Vec2 f1 (if cl? m1 m0)
-           f2 (if cl? m2 m1)
-           f3 (if cl? (nth vs 3) m2)
-           vs (if cl? (next vs) vs)]
-       (.moveTo p (.x f1) (.y f1))
-       (loop [v0 f0
-              v1 f1
-              ^Vec2 v2 f2
-              ^Vec2 v3 f3
-              nvs (drop 3 vs)]
-         (let [[^Vec2 cp1 ^Vec2 cp2] (calculate-bezier-control-points v0 v1 v2 v3)]
-           (.curveTo p (.x cp1) (.y cp1) (.x cp2) (.y cp2) (.x v2) (.y v2))
-           (if-not (empty? nvs)
-             (recur v1 v2 v3 (first nvs) (next nvs))
-             (if cl?
-               (let [[^Vec2 cp1 ^Vec2 cp2] (calculate-bezier-control-points v1 v2 v3 m0)
-                     [^Vec2 cp3 ^Vec2 cp4] (calculate-bezier-control-points v2 v3 m0 m1)
-                     [^Vec2 cp5 ^Vec2 cp6] (calculate-bezier-control-points v3 m0 m1 m2)]
-                 (.curveTo p (.x cp1) (.y cp1) (.x cp2) (.y cp2) (.x v3) (.y v3))
-                 (.curveTo p (.x cp3) (.y cp3) (.x cp4) (.y cp4) (.x m0) (.y m0))
-                 (.curveTo p (.x cp5) (.y cp5) (.x cp6) (.y cp6) (.x m1) (.y m1)))
-               (let [[^Vec2 cp1 ^Vec2 cp2] (calculate-bezier-control-points v1 v2 v3 v3)]
-                 (.curveTo p (.x cp1) (.y cp1) (.x cp2) (.y cp2) (.x v3) (.y v3)))))))
-       (draw-fill-or-stroke (.graphics canvas) p stroke?)))
-   canvas)
-  ([canvas vs close?] (path-bezier canvas vs close? true))
-  ([canvas vs] (path-bezier canvas vs false true)))
-
-(defn bezier
-  "Draw bezier curve with 4 sets of coordinates."
-  ([^Canvas canvas x1 y1 x2 y2 x3 y3 x4 y4 stroke?]
-   (let [^Path2D p (Path2D$Double.)]
-     (doto p
-       (.moveTo x1 y1)
-       (.curveTo x2 y2 x3 y3 x4 y4))
-     (draw-fill-or-stroke (.graphics canvas) p stroke?)))
-  ([canvas x1 y1 x2 y2 x3 y3 x4 y4]
-   (bezier canvas x1 y1 x2 y2 x3 y3 x4 y4 true)))
-
-(defn curve
-  "Draw quadratic curve with 3 sets of coordinates."
-  ([^Canvas canvas x1 y1 x2 y2 x3 y3 stroke?]
-   (let [^Path2D p (Path2D$Double.)]
-     (doto p
-       (.moveTo x1 y1)
-       (.quadTo x2 y2 x3 y3))
-     (draw-fill-or-stroke (.graphics canvas) p stroke?)))
-  ([canvas x1 y1 x2 y2 x3 y3]
-   (curve canvas x1 y1 x2 y2 x3 y3 true)))
-
-(defn quad
-  "Draw quad with corners at 4 positions."
-  ([^Canvas canvas x1 y1 x2 y2 x3 y3 x4 y4 stroke?]
-   (let [^Path2D p (Path2D$Double.)]
-     (doto p
-       (.moveTo x1 y1)
-       (.lineTo x2 y2)
-       (.lineTo x3 y3)
-       (.lineTo x4 y4)
-       (.closePath))
-     (draw-fill-or-stroke (.graphics canvas) p stroke?))
-   canvas)
-  ([canvas x1 y1 x2 y2 x3 y3 x4 y4]
-   (quad canvas x1 y1 x2 y2 x3 y3 x4 y4 false)))
-
-(defn set-font
-  "Set font by name"
-  [^Canvas canvas ^String fontname]
-  (let [f (java.awt.Font/getFont fontname)]
-    (.setFont ^Graphics2D (.graphics canvas) f)
-    canvas))
-
-(defn set-font-attributes
-  "Set current font size"
-  ([^Canvas canvas ^double size style]
-   (let [s (or (style {:bold 1 :italic 2 :bold-italic 3}) 0)
-         f (.deriveFont ^java.awt.Font (.getFont ^Graphics2D (.graphics canvas)) (int s) (float size))]
-     (.setFont ^Graphics2D (.graphics canvas) f)
-     canvas))
-  ([^Canvas canvas ^double size]
-   (let [f (.deriveFont ^java.awt.Font (.getFont ^Graphics2D (.graphics canvas)) (float size))]
-     (.setFont ^Graphics2D (.graphics canvas) f)
-     canvas)))
-
-(defn char-width
-  "Returns font width from metrics. Should be called within context."
-  ^long [^Canvas canvas chr]
-  (.charWidth (.getFontMetrics ^Graphics2D (.graphics canvas)) ^char chr))
-
-(defn font-height
-  "Returns font width from metrics. Should be called within context."
-  ^long [^Canvas canvas]
-  (.getHeight (.getFontMetrics ^Graphics2D (.graphics canvas))))
-
-(defn text-width
-  "Returns width of the provided string. Should be called within context."
-  ^long [^Canvas canvas ^String txt]
-  (.stringWidth (.getFontMetrics ^Graphics2D (.graphics canvas)) txt))
-
-(defn text
-  "Draw text with default setting"
-  ([^Canvas canvas s x y align]
-   (let [x (long x)
-         y (long y)]
-     (case align
-       :right (let [w (.stringWidth (.getFontMetrics ^Graphics2D (.graphics canvas)) s)]
-                (.drawString ^Graphics2D (.graphics canvas) ^String s (- x w) y))
-       :center (let [w (/ (.stringWidth (.getFontMetrics ^Graphics2D (.graphics canvas)) s) 2.0)]
-                 (.drawString ^Graphics2D (.graphics canvas) ^String s (m/round (- x w)) y))
-       :left (.drawString ^Graphics2D (.graphics canvas) ^String s x y)
-       (.drawString ^Graphics2D (.graphics canvas) ^String s x y))) 
-   canvas)
-  ([canvas s x y]
-   (text canvas s x y :left)))
-
-(defn set-stroke
-  "Set stroke (line) attributes like `cap`, `join` and size. Default `CAP_ROUND` and `JOIN_MITER` is used. Default size is `1.0`."
-  ([^Canvas canvas size cap join]
-   (.setStroke ^Graphics2D (.graphics canvas) (BasicStroke. size cap join))
-   canvas)
-  ([canvas size cap]
-   (set-stroke canvas size cap BasicStroke/JOIN_MITER))
-  ([canvas size]
-   (set-stroke canvas size BasicStroke/CAP_ROUND BasicStroke/JOIN_MITER))
-  ([canvas]
-   (set-stroke canvas 1.0)))
-
-;; ### Color
-
-(defn- set-color-with-fn
-  "Set color for primitive or background via passed function. You can use:
-
-  * java.awt.Color object
-  * clojure2d.math.vector.Vec4 or Vec3 object
-  * individual r, g, b (and optional alpha) as integers from 0-255. They are converted to integer and clamped if necessary."
-  ([f canvas c]
-   (f canvas (c/make-awt-color c)))
-  ([f canvas c a]
-   (f canvas (c/make-awt-color c a)))
-  ([f canvas r g b a]
-   (f canvas (c/make-awt-color r g b a)))
-  ([f canvas r g b]
-   (f canvas (c/make-awt-color r g b))))
-
-(defn set-awt-color
-  "Set color with valid java `Color` object. Use it when you're sure you pass `java.awt.Color`."
-  [^Canvas canvas ^java.awt.Color c]
-  (.setColor ^Graphics2D (.graphics canvas) c)
-  canvas)
-
-(def alpha-composite-src ^java.awt.Composite (java.awt.AlphaComposite/getInstance java.awt.AlphaComposite/SRC))
-
-(defn set-awt-background
-  "Set background color. Expects valid `Color` object."
-  [^Canvas canvas c]
-  (let [^Graphics2D g (.graphics canvas)
-        ^Color currc (.getColor g)
-        curr-composite (.getComposite g)]
-    (push-matrix canvas)
-    (reset-matrix canvas)
-    (.setComposite g (java.awt.AlphaComposite/getInstance java.awt.AlphaComposite/SRC))
-    (set-color-with-fn set-awt-color canvas c)
-    (doto g
-      (.fillRect 0 0 (.w canvas) (.h canvas))
-      (.setColor currc))
-    (pop-matrix canvas)
-    (.setComposite g curr-composite))
-  canvas)
-
-(defn set-awt-xor-mode
-  "Set XOR graphics mode. If color is set to nil"
-  [^Canvas canvas c]
-  (let [^Graphics2D g (.graphics canvas)]
-    (if c
-      (.setXORMode g c)
-      (.setPaintMode g)))
-  canvas)
-
-;; Set color for primitive
-(def set-color (partial set-color-with-fn set-awt-color))
-
-;; Set background color
-(def set-background (partial set-color-with-fn set-awt-background))
-
-;; Set XOR mode
-(def set-xor-mode (partial set-color-with-fn set-awt-xor-mode))
-
-;;;
-
-(def ^:private ^:const false-list '(false))
-(def ^:private ^:const true-list '(true))
-
-(defn filled-with-stroke
-  "Draw primitive filled and with stroke."
-  [canvas color-filled color-stroke primitive-fn & attrs]
-  (let [f (partial primitive-fn canvas)] 
-    (set-color canvas color-filled)
-    (apply f (concat attrs false-list))
-    (set-color canvas color-stroke)
-    (apply f (concat attrs true-list))))
-
-;; ### Gradient
-
-(defn set-gradient
-  "Set paint mode to gradient. Call with canvas only to reset."
-  ([^Canvas canvas x1 y1 color1 x2 y2 color2]
-   (let [gp (java.awt.GradientPaint. x1 y1 (c/make-awt-color color1) x2 y2 (c/make-awt-color color2))
-         ^Graphics2D g (.graphics canvas)]
-     (.setPaint g gp)
-     canvas)))
-
-;; ### Image
-
-(defn image
-  "Draw an image. You can specify position and size of the image. Default it's placed on whole canvas."
-  ([^Canvas canvas img x y w h]
-   (.drawImage ^Graphics2D (.graphics canvas) (get-image img) x y w h nil)
-   canvas)
-  ([^Canvas canvas img]
-   (image canvas img 0 0 (.w canvas) (.h canvas)))
-  ([^Canvas canvas img x y]
-   (image canvas img x y (width img) (height img))))
-
-;; ## Display window
-;;
-;; You can find here a couple of functions which help to display your canvas and build interaction with user.
-;; Display window is just a Swing `JFrame` with `java.awt.Canvas` as panel.
-;; What is important, window is not a canvas (like it is in Processing) so first you need to create canvas object and then create window displaying it.
-;; You can create as many windows as you want. Just name them differently. You can also create window with different size than canvas. Canvas will be rescaled.
-;; Windows is not resizable and can't be set to a fullscreen mode (yet)
-;; 
-;; To show window you call `show-window` function and provide following parameters:
-;;
-;; * canvas to display
-;; * window name (used to identify events)
-;; * width and height
-;; * canvas refresh rate as frames per second (ex. 25)
-;; * optionally callback function which is called just before repainting the canvas (like `draw` in Processing)
-;;
-;; `show-window` returns a `Window` object containing
-;;
-;; * `JFrame` object
-;; * `active?` atom (see below)
-;; *  buffer which is canvas packed into atom (to enable easy canvas replacement)
-;; *  `:panel` `java.awt.Canvas` object placed on JFrame (awt toolkit canvas)
-;; *  `:fps`
-;; *  `:width`
-;; *  `:height`
-;; *  `:window-name` window name
-;;
-;; `active?` atom is unique for each window and has value `true` when window is shown and set to `false` when window is closed with default close button.
-;; Use this information via `window-active?` function to control (and possibly stop) all activities which refers to related window. For example you may want to cancel all updating canvas processes when user closes window.
-;;
-;; ### Callback function (aka `draw`)
-;;
-;; You can define function with three parameters which is called just before repainting canvas. You can use it to simulate Processing `draw` behaviour. Function should accept following parameters:
-;;
-;; * canvas - canvas to draw on, canvas bound to window will be passed here.
-;; * window - window assiociated with function
-;; * frame count - current number of calls, starting 0
-;; * state - any state you want to pass between calls, `nil` initially
-;;
-;; Function should return current state, which will be passed to function when called next time.
-;;
-;; Note: calls to `draw` are wrapped in `with-canvas->` already.
-;;
-;; ### Events
-;;
-;; To control user activities you can use two event processing multimethods.
-;;
-;; * `key-pressed`
-;; * `key-released`
-;; * `key-typed`
-;; * `mouse-event`
-;;
-;; Each multimethod get awt Event object and global state. Each should return new state.
-;;
-;; #### Key event: `key-pressed` and other `key-` multimethods
-;;
-;; Your dispatch value is vector with window name and pressed key (as `char`) which you want to handle.
-;; This means you write different method for different key.
-;; As a function parameters you get `KeyEvent` object [java.awt.KeyEvent](https://docs.oracle.com/javase/7/docs/api/java/awt/event/KeyEvent.html) and global state attached to the Window.
-;;
-;; `KeyEvent` is enriched by `KeyEventProto` with functions:
-;;
-;; * `key-code` - key code mapped to keyword. Eg. `VK_UP` -> `:up` or `VK_CONTROL` -> `:control`
-;; * `key-raw` - raw key code value (integer)
-;; * `key-char` - char representation (for special keys char is equal `virtual-key` or `0xffff` value
-;;
-;; If you want to dispatch on special keys (like arrows), dispatch on `(char 0xffff)` or `virtual-key` and read `(key-code e)` to get key pressed.
-;;
-;; #### Mouse event
-;;
-;; As as dispatch you use a vector containing window name as a String and mouse event type as a keyword
-;; As a parameter you get `MouseEvent` object equipped with `MouseXYProto` protocol [java.awt.MouseEvent](https://docs.oracle.com/javase/7/docs/api/java/awt/event/MouseEvent.html) and global state attached to the Window.
-;;
-;; Currently implemented types are:
-;;
-;; * `:mouse-clicked`
-;; * `:mouse-dragged`
-;; * `:mouse-pressed`
-;; * `:mouse-released`
-;;
-;; To get mouse position call `(mouse-x e)` and `(mouse-y e)` where `e` is MouseEvent object.
-
-;; Extract all keycodes from `KeyEvent` object and pack it to the map
-(def keycodes-map (->> KeyEvent
-                       (ref/reflect)
-                       (:members)
-                       (filter #(instance? clojure.reflect.Field %))
-                       (map #(str (:name %)))
-                       (filter #(re-matches #"VK_.*" %))
-                       (reduce #(assoc %1
-                                       (clojure.lang.Reflector/getStaticField "java.awt.event.KeyEvent" ^String %2)
-                                       (-> %2
-                                           (subs 3)
-                                           (clojure.string/lower-case)
-                                           (keyword))) {})))
-
-(defprotocol MouseXYProto
-  "Access to mouse position."
-  (mouse-x [m] "x position")
-  (mouse-y [m] "y position")
-  (mouse-pos [m] "combined position"))
-
-(defprotocol MouseProto
-  "Get mouse button status"
-  (mouse-button [m] "get mouse button status :left :right :center or :none"))
-
-(defprotocol KeyEventProto
-  "Access to event data"
-  (key-code [e] "keycode mapped to keyword")
-  (key-char [e] "key char")
-  (key-raw [e] "raw value for key (integer)"))
-
-(defprotocol ModifiersProto
-  "Get state of modifiers"
-  (control-down? [e])
-  (alt-down? [e])
-  (meta-down? [e])
-  (shift-down? [e])
-  (alt-gr-down? [e]))
-
-;; `Window` type definition, equiped with `get-image` method returning bound canvas' image.
-(defrecord Window [^JFrame frame
-                   active?
-                   buffer
-                   ^java.awt.Canvas panel
-                   ^double fps
-                   ^long w
-                   ^long h
-                   window-name]
-  ImageProto
-  (get-image [_] (get-image @buffer))
-  (width [_] w)
-  (height [_] h)
-  (save [w n] (save-image (get-image @buffer) n) w)
-  (convolve [w n] (convolve @buffer n))
-  (get-pixel [_ x y] (get-pixel @buffer x y))
-  MouseXYProto
-  (mouse-pos [_]
-    (let [^java.awt.Point p (.getMousePosition panel)]
-      (if (nil? p)
-        (Vec2. -1.0 -1.0)
-        (Vec2. (.x p) (.y p)))))
-  (mouse-x [_]
-    (let [^java.awt.Point p (.getMousePosition panel)]
-      (if (nil? p) -1 (.x p))))
-  (mouse-y [_]
-    (let [^java.awt.Point p (.getMousePosition panel)]
-      (if (nil? p) -1 (.y p)))))
-
-;; ### Events function
-(extend MouseEvent
-  MouseProto
-  {:mouse-button #(condp = (.getButton ^MouseEvent %)
-                    MouseEvent/BUTTON1 :left
-                    MouseEvent/BUTTON2 :center
-                    MouseEvent/BUTTON3 :right
-                    :none)}
-  MouseXYProto
-  {:mouse-x #(.getX ^MouseEvent %)
-   :mouse-y #(.getY ^MouseEvent %)
-   :mouse-pos #(Vec2. (mouse-x %) (mouse-y %))})
-
-(extend KeyEvent
-  KeyEventProto
-  {:key-code #(keycodes-map (.getKeyCode ^KeyEvent %))
-   :key-char #(.getKeyChar ^KeyEvent %)
-   :key-raw #(.getKeyCode ^KeyEvent %)})
-
-(extend InputEvent
-  ModifiersProto
-  {:control-down? #(.isControlDown ^InputEvent %)
-   :alt-down? #(.isAltDown ^InputEvent %)
-   :meta-down? #(.isMetaDown ^InputEvent %)
-   :shift-down? #(.isShiftDown ^InputEvent %)
-   :alt-gr-down? #(.isAltGraphDown ^InputEvent %)})
-
-;; ### Window type helper functions
-
-(defn window-active?
-  "Helper function, check if window is active"
-  [^Window window]
-  @(.active? window))
-
-(defn mouse-in-window?
-  "Check if mouse is inside window"
-  [window]
-  (bool-and (>= ^int (mouse-x window) 0.0)
-            (>= ^int (mouse-y window) 0.0)))
-
-;; ### Global state management
-;;
-;; Global atom is needed to keep current window state. Events don't know what window sends it. The only option is to get component name.
-
-(defonce global-state (atom {}))
-
-(defn get-state
-  "Get state from window"
-  [^Window window]
-  (@global-state (.window-name window)))
-
-(defn- change-state! 
-  "Change state for Window (by name)"
-  [window-name state] 
-  (swap! global-state assoc window-name state)
-  (@global-state window-name))
-
-(defn- clear-state!
-  "Clear state for Window (by name)"
-  [window-name]
-  (swap! global-state dissoc window-name))
-
-(defn set-state!
-  "Changle global state for Window."
-  [^Window w state]
-  (change-state! (.window-name w) state))
-
-;; Private method which extracts the name of your window (set when `show-window` is called).
-
-(defn event-window-name
-  "Returns name of the component. Used to dispatch events."
-  [^ComponentEvent e]
-  (.getName ^Component (.getComponent e)))
-
-(def ^:const virtual-key (char 0xffff))
-
-;; Multimethod used to process pressed key
-(defmulti key-pressed (fn [^KeyEvent e state] [(event-window-name e) (.getKeyChar e)]))
-;; Do nothing on default
-(defmethod key-pressed :default [_ s]  s)
-
-;; Multimethod used to process released key
-(defmulti key-released (fn [^KeyEvent e state] [(event-window-name e) (.getKeyChar e)]))
-;; Do nothing on default
-(defmethod key-released :default [_ s]  s)
-
-;; Multimethod used to process typed key
-(defmulti key-typed (fn [^KeyEvent e state] [(event-window-name e) (.getKeyChar e)]))
-;; Do nothing on default
-(defmethod key-typed :default [_ s]  s)
-
-;; Multimethod use to processed key events (any key event)
-
-(def key-event-map {KeyEvent/KEY_PRESSED  :key-pressed
-                    KeyEvent/KEY_RELEASED :key-released
-                    KeyEvent/KEY_TYPED    :key-typed})
-
-(defmulti key-event (fn [^KeyEvent e state] [(event-window-name e) (key-event-map (.getID e))]))
-;; Do nothing on default
-(defmethod key-event :default [_ s] s)
-
-;; Map Java mouse event names onto keywords
-(def mouse-event-map {MouseEvent/MOUSE_CLICKED  :mouse-clicked
-                      MouseEvent/MOUSE_DRAGGED  :mouse-dragged
-                      MouseEvent/MOUSE_PRESSED  :mouse-pressed
-                      MouseEvent/MOUSE_RELEASED :mouse-released
-                      MouseEvent/MOUSE_MOVED    :mouse-moved})
-
-;; Multimethod used to processed mouse events
-(defmulti mouse-event (fn [^MouseEvent e state] [(event-window-name e) (mouse-event-map (.getID e))]))
-;; Do nothing on default
-(defmethod mouse-event :default [_ s] s)
-
-;; Event adapter objects.
-
-;; General function which manipulates state and calls proper event multimethod
-
-(defn- process-state-and-event 
-  "For given event call provided multimethod passing state. Save new state."
-  [ef e]
-  (let [window-name (event-window-name e)]
-    (change-state! window-name (ef e (@global-state window-name)))))
-
-;; Key
-(def key-char-processor (proxy [KeyAdapter] []
-                          (keyPressed [e] (process-state-and-event key-pressed e))
-                          (keyReleased [e] (process-state-and-event key-released e))
-                          (keyTyped [e] (process-state-and-event key-typed e))))
-(def key-event-processor (proxy [KeyAdapter] []
-                           (keyPressed [e] (process-state-and-event key-event e))
-                           (keyReleased [e] (process-state-and-event key-event e))
-                           (keyTyped [e] (process-state-and-event key-event e))))
-
-;; Mouse
-(def mouse-processor (proxy [MouseAdapter] []
-                       (mouseClicked [e] (process-state-and-event mouse-event e))
-                       (mousePressed [e] (process-state-and-event mouse-event e))
-                       (mouseReleased [e] (process-state-and-event mouse-event e))))
-
-;; Mouse drag and move
-(def mouse-motion-processor (proxy [MouseMotionAdapter] []
-                              (mouseDragged [e] (process-state-and-event mouse-event e))
-                              (mouseMoved [e] (process-state-and-event mouse-event e))))
-
-(defn close-window
-  "Close window programatically"
-  [window]
-  (.dispatchEvent ^JFrame (:frame window) (java.awt.event.WindowEvent. (:frame window) java.awt.event.WindowEvent/WINDOW_CLOSING)))
-
-;; ### Frame machinery functions
-;;
-;; Window is JFrame with panel (as java.awt.Canvas object) which is used to draw clojure2d canvas on it.
-
-(defn- create-panel
-  "Create panel which displays canvas. Attach mouse events, give a name (same as window), set size etc."
-  [buffer windowname width height]
-  (let [panel (java.awt.Canvas.)
-        d (Dimension. width height)]
-    (doto panel
-      (.setName windowname)
-      (.addMouseListener mouse-processor)
-      (.addKeyListener key-char-processor)
-      (.addKeyListener key-event-processor)
-      (.addMouseMotionListener mouse-motion-processor)
-      (.setFocusTraversalKeysEnabled false)
-      (.setIgnoreRepaint true)
-      (.setPreferredSize d)
-      (.setBackground Color/black))))
-
-;; Function used to close and dispose window. As a side effect `active?` atom is set to false and global state for window is cleared.
-
-(defn- close-window-fn
-  "Close window frame"
-  [^JFrame frame active? windowname]
-  (reset! active? false)
-  (clear-state! windowname)
-  (.dispose frame))
-
-;; Create lazy list of icons to be loaded by frame
-(def window-icons (map #(.getImage (ImageIcon. (resource (str "icons/i" % ".png")))) [10 16 20 24 30 32 40 44 64 128]))
-
-(defn- build-frame
-  "Create JFrame object, create and attach panel and do what is needed to show window. Attach key events and closing event."
-  [^JFrame frame ^java.awt.Canvas panel active? windowname width height]
-  (let [closer (proxy [WindowAdapter] []
-                 (windowClosing [^WindowEvent e] (close-window-fn frame active? windowname)))]
-    (doto frame
-      (.setLayout (java.awt.BorderLayout.))
-      (.setIconImages window-icons)
-      (.add panel)
-      (.setSize (Dimension. width height))
-      (.addKeyListener key-char-processor)
-      (.addKeyListener key-event-processor)
-<<<<<<< HEAD
-=======
-      (.invalidate)
->>>>>>> 623bce51
-      (.setResizable false)
-      (.pack)
-      (.setDefaultCloseOperation JFrame/DO_NOTHING_ON_CLOSE)
-      (.addWindowListener closer)
-      (.setName windowname)
-      (.setTitle windowname)
-      (.setBackground Color/white)
-<<<<<<< HEAD
-      (.pack)
-=======
->>>>>>> 623bce51
-      (.setLocationRelativeTo nil)
-      (.setVisible true))
-    (doto panel
-      (.createBufferStrategy 2))))
-
-;; Another internal function repaints panel with frames per seconds rate. If `draw` function is passed it is called before rapaint action. Function runs infinitely until window is closed. The cycle goes like this:
-;;
-;; * call `draw` function if available, pass canvas, current frame number and current state (`nil` at start)
-;; * repaint
-;; * wait
-;; * check if window is still displayed and recur incrementing frame number and pass state for another run.
-
-(defn- repaint
-  "Draw buffer on panel using `BufferStrategy` object."
-  [^java.awt.Canvas panel ^Canvas canvas hints]
-  (let [^BufferStrategy strategy (.getBufferStrategy panel)
-        ^BufferedImage b (.buffer canvas)]
-    (when strategy
-      (loop []
-<<<<<<< HEAD
-        (let [^Graphics2D graphics-context (.getDrawGraphics strategy)]
-          ;; (.setRenderingHints graphics-context hint)
-          (.drawImage graphics-context b 0 0 (.getWidth panel) (.getHeight panel) nil)
-          (.dispose graphics-context))
-        (when (.contentsRestored strategy) (recur)))
-      (.show strategy)
-      (when (.contentsLost strategy) (recur)))
-=======
-        (loop []
-          (let [^Graphics2D graphics-context (.getDrawGraphics strategy)]
-            (when hints (set-rendering-hints graphics-context hints))
-            (.drawImage graphics-context b 0 0 (.getWidth panel) (.getHeight panel) nil) ;; sizes of panel???
-            (.dispose graphics-context))
-          (when (.contentsRestored strategy) (recur)))
-        (.show strategy)
-        (when (.contentsLost strategy) (recur))))
->>>>>>> 623bce51
-    (.sync (Toolkit/getDefaultToolkit))))
-
-(deftype WithExceptionT [exception? value])
-
-(defn- refresh-screen-task
-  "Repaint canvas on window with set FPS.
-
-  * Input: frame, active? atom, function to run before repaint, canvas and sleep time."
-<<<<<<< HEAD
-  [^Window window draw-fun draw-state hint] 
-=======
-  [^Window window draw-fun draw-state hints]
->>>>>>> 623bce51
-  (let [stime (/ 1000.0 ^double (.fps window))]
-    (loop [cnt (long 0)
-           result draw-state
-           t (System/nanoTime)
-           overt 0.0]
-      (let [^WithExceptionT new-result (try
-                                         (WithExceptionT. false (when (and draw-fun @(.active? window)) ; call draw only when window is active and draw-fun is defined
-                                                                  (with-canvas-> @(.buffer window)
-                                                                    (draw-fun window cnt result))))
-                                         (catch Throwable e
-                                           (.printStackTrace e)
-                                           (WithExceptionT. true e)))]
-        (repaint (.panel window) @(.buffer window) hints)
-        (let [at (System/nanoTime)
-              diff (/ (- at t) 1.0e6)
-              delay (- stime diff overt)]
-          (when (pos? delay)
-            (Thread/sleep (long delay) (int (* 1000000.0 (m/frac delay))))) 
-          (when (bool-and @(.active? window) (not (.exception? new-result)))
-            (recur (inc cnt)
-                   (.value new-result)
-                   (System/nanoTime)
-                   (if (pos? delay) (- (/ (- (System/nanoTime) at) 1.0e6) delay) 0.0))))))))
-
-;; You may want to replace canvas to the other one. To make it pass result of `show-window` function and new canvas.
-;; Internally it just resets buffer atom for another canvas.
-;; See examples/ex01_events.clj to see how it works.
-
-(defn replace-canvas
-  "Replace canvas in window.
-
-  * Input: window and new canvas
-  * Returns canvas"
-  [^Window window canvas]
-  (reset! (.buffer window) canvas))
-
-;; You may want to extract canvas bound to window
-
-(defn get-canvas
-  ""
-  [^Window window]
-  @(.buffer window))
-
-;; Finally function which creates and displays window. Function creates window's visibility status (`active?` atom), buffer as atomized canvas, creates frame, creates refreshing task (repainter) and shows window.
-
-(declare to-hex)
-
-(defn show-window
-  "Show window with width/height, name and required fps of refresh. Optionally pass callback function.
-
-  * Input: canvas, window name, width (defalut: canvas width), height (default: canvas height), frames per seconds (default: 60), (optional) `draw` function.
-  * Returns `Window` value
-
-  As parameters you can provide a map with folowing keys:
-
-  * :canvas
-  * :window-name
-  * :w
-  * :h
-  * :fps
-  * :draw-fn
-  * :state
-  * :draw-state
-  * :setup
-  * :hint - rendering hint for display"
-  ([canvas wname width height fps draw-fun state draw-state setup hint]
-   (let [active? (atom true)
-         buffer (atom canvas)
-         frame (JFrame.)
-         panel (create-panel buffer wname width height)
-         window (->Window frame
-                          active?
-                          buffer
-                          panel
-                          fps
-                          width
-                          height
-                          wname)
-         setup-state (when setup (with-canvas-> canvas
-                                   (setup window)))]
-     (SwingUtilities/invokeAndWait #(build-frame frame panel active? wname width height))
-     (change-state! wname state)
-     (future (refresh-screen-task window draw-fun (or setup-state draw-state) (when hint (get-rendering-hints hint :mid))))
-     window))
-  ([canvas wname]
-   (show-window canvas wname nil))
-  ([canvas wname draw-fn]
-   (show-window canvas wname 60 draw-fn))
-  ([canvas wname fps draw-fn]
-   (show-window canvas wname (width canvas) (height canvas) fps draw-fn nil nil nil nil))
-  ([canvas wname w h fps]
-   (show-window canvas wname w h fps nil nil nil nil nil))
-  ([canvas wname w h fps draw-fun]
-   (show-window canvas wname w h fps draw-fun nil nil nil nil))
-  ([{:keys [canvas window-name w h fps draw-fn state draw-state setup hint]
-     :or {canvas (make-canvas 200 200)
-          window-name (str "Clojure2D - " (to-hex (rand-int (Integer/MAX_VALUE)) 8))
-          fps 60
-          draw-fn nil
-          state nil
-          draw-state nil
-          setup nil
-          hint nil}}]
-   (show-window canvas window-name (or w (width canvas)) (or h (height canvas)) fps draw-fn state draw-state setup hint))
-  ([] (show-window {})))
-
-;; ## Utility functions
-;;
-;; Now we have a part with some utilities (I had no idea where to put them).
-
-(defn to-hex
-  "Return hex value of given number, padded with leading zeroes if given length"
-  ([n]
-   (format "%X" n))
-  ([n pad]
-   (format (str "%0" pad "X") n)))
-
-(defmacro time-with-name
-  "Evaluates expr and prints the time it took. Attaches comment at the beginning.
-  Returns the value of expr."
-  [commnt expr]
-  `(let [start# (. System (nanoTime))
-         ret# ~expr]
-     (prn (str "(" ~commnt ")" " Elapsed time: " (/ (double (- (. System (nanoTime)) start#)) 1000000.0) " msecs"))
-     ret#))
-
-;; ## Date/Time functions
-
-(defn year ^long [] (.get ^Calendar (Calendar/getInstance) Calendar/YEAR))
-(defn month ^long [] (inc ^int (.get ^Calendar (Calendar/getInstance) Calendar/MONTH)))
-(defn day ^long [] (.get ^Calendar (Calendar/getInstance) Calendar/DAY_OF_MONTH))
-(defn hour ^long [] (.get ^Calendar (Calendar/getInstance) Calendar/HOUR_OF_DAY))
-(defn minute ^long [] (.get ^Calendar (Calendar/getInstance) Calendar/MINUTE))
-(defn sec ^long [] (.get ^Calendar (Calendar/getInstance) Calendar/SECOND))
-(defn millis ^long [] (System/currentTimeMillis))
-(defn nanos ^long [] (System/nanoTime))
-(defn datetime
-  "Date time values in the array. Optional parameter :vector or :hashmap (default) to indicate what to return."
-  ([type-of-array]
-   (let [y (year) m (month) d (day)
-         h (hour) mi (minute) s (sec) mil (millis)]
-     (if (= type-of-array :vector)
-       [y m d h mi s mil]
-       {:year y :month m :day d :hour h :minute mi :second s :millis mil :sec s})))
-  ([] (datetime :hashmap)))
-
-;; ## Load bytes
-
-(defn load-bytes
-  "Load file and return byte array."
-  [file]
-  (with-open [in (clojure.java.io/input-stream file)
-              out (java.io.ByteArrayOutputStream.)]
-    (clojure.java.io/copy in out)
-    (.toByteArray out)))
-
-;; ## Session management
-;;
-;; Couple session management functions. Generally used to generate unique identifier, log or generate filename.
-;; Use cases are:
-;;
-;; * Log your actions to the file. Simply writes text messages.
-;; * Save your images under unique and sequenced filenames
-
-(defn make-counter
-  "Create counter function, each call returns next number."
-  ([^long v]
-   (let [tick (atom (dec v))]
-     (fn [] (swap! tick #(inc ^long %)))))
-  ([]
-   (make-counter 0)))
-
-;; Store date format in variable
-(def ^java.text.SimpleDateFormat simple-date-format (java.text.SimpleDateFormat. "yyyyMMddHHmmss"))
-(def ^java.text.SimpleDateFormat simple-date-format-full (java.text.SimpleDateFormat. "yyyy-MM-dd HH:mm:ss"))
-
-;; Following block defines session related functions.
-;; Session is a type of:
-;;
-;; * logger - file writer
-;; * name - session identifiers as vector with formatted current date and hash of this date
-;; * counter - used to create sequence filenames for session
-;;
-;; Session is encapsulated in agent and is global for library
-;;
-;; Example:
-;;
-;; * `(get-session-name) => nil`
-;; * `(make-session) => ["20170123235332" "CD88D0C5"]`
-;; * `(get-session-name) => ["20170123235332" "CD88D0C5"]`
-;; * `(next-filename "folder/" ".txt") => "folder/CD88D0C5_000000.txt"`
-;; * `(next-filename "folder/" ".txt") => "folder/CD88D0C5_000001.txt"`
-;; * `(close-session) => nil`
-;; * `(get-session-name) => nil`
-;; * `(make-session) => ["20170123235625" "CD8B7204"]`
-
-;; Session values are packed into the type
-(defrecord SessionType [logger
-                        name
-                        counter])
-
-;; Session is stored in agent
-(defonce session-agent (agent (map->SessionType {})))
-
-;; Logging to file is turned off by default.
-(def ^:dynamic *log-to-file* false)
-
-(defn- close-session-fn
-  "Close current session"
-  [s]
-  (let [^java.io.Writer o (:logger s)]
-    (when-not (nil? o)
-      (.flush o)
-      (.close o)))
-  (map->SessionType {}))
-
-(defn- make-logger-fn
-  "Create writer for logger"
-  [session-name]
-  (let [fname (str "log/" (first session-name) ".log")]
-    (make-parents fname) 
-    (let [^java.io.Writer no (writer fname :append true)]
-      (.write no (str "Session id: " (second session-name) (System/lineSeparator) (System/lineSeparator)))
-      no)))
-
-(defn- make-session-name
-  "Create unique session name based on current time. Result is a vector with date and hash represented as hexadecimary number."
-  []
-  (let [date (java.util.Date.)]
-    [(.format simple-date-format date) (to-hex (hash date) 8)]))
-
-(defn- make-session-fn 
-  "Create session"
-  [^SessionType s]
-  (close-session-fn s)
-  (let [nname (make-session-name)
-        writer (when *log-to-file* (make-logger-fn nname))]
-    (->SessionType writer nname (make-counter 0))))
-
-(defn make-session
-  "Create session via agent"
-  []
-  (send session-agent make-session-fn)
-  (await-for 1000 session-agent)
-  (:name @session-agent))
-
-(defn close-session
-  "Close session via agent"
-  []
-  (send session-agent close-session-fn)
-  (await-for 1000 session-agent))
-
-(defn ensure-session
-  "Ensure that session is active (create one if not"
-  []
-  (when (nil? (:name @session-agent))
-    (make-session)))
-
-(defn get-session-name
-  "Get session name"
-  []
-  (ensure-session)
-  (:name @session-agent))
-
-(defn next-filename
-  "Create next unique filename based on session"
-  ([prefix]
-   (ensure-session)
-   (let [s @session-agent]
-     (str prefix (second (:name s)) "_" (format "%06d" ((:counter s))))))
-  ([prefix suffix]
-   (str (next-filename prefix) suffix)))
-
-(defn log
-  "Log message to file or console"
-  [message]
-  (let [to-log (str (.format simple-date-format-full (java.util.Date.)) ": " message (System/lineSeparator))]
-    (ensure-session)
-    (if *log-to-file*
-      (send session-agent (fn [s]
-                            (let [^java.io.Writer o (or (:logger s) (make-logger-fn (:name s)))]
-                              (.write o to-log)
-                              (.flush o)
-                              (->SessionType o (:name s) (:counter s)))))
-      (println to-log))))
-
-;;
-;; Mutable array2d creator helper
-;;
-
-(defn make-2d-int-array
-  "Create 2d int array getter and setter methods. Array is mutable!"
-  [^long sizex ^long sizey]
-  (let [buff (int-array (* sizex sizey))]
-    [#(aget ^ints buff (+ ^long %1 (* sizex ^long %2)))
-     #(aset ^ints buff (+ ^long %1 (* sizex ^long %2)) ^int %3)]))
-
-(defn make-2d-long-array
-  "Create 2d int array getter and setter methods. Array is mutable!"
-  [^long sizex ^long sizey]
-  (let [buff (long-array (* sizex sizey))]
-    [#(aget ^longs buff (+ ^long %1 (* sizex ^long %2)))
-     #(aset ^longs buff (+ ^long %1 (* sizex ^long %2)) ^long %3)]))
-
-(defn make-2d-double-array
-  "Create 2d int array getter and setter methods. Array is mutable!"
-  [^long sizex ^long sizey]
-  (let [buff (double-array (* sizex sizey))]
-    [#(aget ^doubles buff (+ ^long %1 (* sizex ^long %2)))
-     #(aset ^doubles buff (+ ^long %1 (* sizex ^long %2)) ^double %3)]))
+;; # Namespace scope
+;;
+;; This namespace provides functions which cover: diplaying windows, events, canvases, image files and session management.
+;; In brief:
+;;
+;; * Image file read and write, backed by Java ImageIO API. You can read and write BMP, JPG and PNG files. I didn't test WBMP and GIF. Image itself is Java `BufferedImage` in integer ARGB mode. Each pixel is represented as 32bit unsigned integer and 8 bits per channel. See `clojure2d.pixels` namespace for pixels operations.
+;; * Canvas with functions to draw on it, represented as Canvas type with Graphics2d, BufferedImage, quality settings, primitive classes and size
+;; * Display (JFrame) with events handlers (multimethods) + associated autorefreshing canvas, and optionally Processiing style `draw` function with context management
+;; * Session management: unique identifier generation, logging (different file per session) and unique, sequenced filename creation.
+;; * Some general helper functions
+
+(ns clojure2d.core
+  "JFrame, Java2D, file io and simple session management"
+  (:require [clojure.java.io :refer :all]
+            [clojure2d.color :as c]
+            [clojure2d.math.vector :as v]
+            [clojure2d.math :as m]
+            [clojure.reflect :as ref]
+            [clojure2d.math.random :as r])
+  (:import clojure2d.math.vector.Vec2
+           [java.awt BasicStroke Color Component Dimension Graphics2D GraphicsEnvironment Image RenderingHints Shape Toolkit Transparency]
+           [java.awt.event InputEvent ComponentEvent KeyAdapter KeyEvent MouseAdapter MouseEvent MouseMotionAdapter WindowAdapter WindowEvent]
+           [java.awt.geom Ellipse2D Ellipse2D$Double Line2D Line2D$Double Path2D Path2D$Double Rectangle2D Rectangle2D$Double Point2D Point2D$Double]
+           [java.awt.image BufferedImage BufferStrategy Kernel ConvolveOp]
+           [java.util Iterator Calendar]
+           [javax.imageio IIOImage ImageIO ImageWriteParam ImageWriter]
+           [javax.swing ImageIcon JFrame SwingUtilities]))
+
+(set! *warn-on-reflection* true)
+(set! *unchecked-math* :warn-on-boxed)
+(m/use-primitive-operators)
+
+;; how many tasks we can run (one less than available cores)?
+(def ^:const ^long available-cores (.availableProcessors (Runtime/getRuntime)))
+(def ^:const ^long available-tasks (inc available-cores))
+
+;; ## Image
+
+;; Let's start with setting dynamic variable which defines quality of the saved jpeg file. Values are from `0.0` to `1.0`.
+;; You can freely change this setting with `binding` macro. Default is 97% (0.97).
+(def ^:dynamic *jpeg-image-quality* 0.97)
+
+;; ### Load image
+
+;; To load image from the file, just call `(load-image "filename.jpg")`. Idea is taken from Processing code. Loading is done via `ImageIcon` class and later converted to BufferedImage in ARGB mode.
+
+(defn load-image 
+  "Load image from file.
+
+  * Input: image filename with absolute or relative path (relative to your project folder)
+  * Returns BufferedImage object"
+  [^String filename]
+  (try
+    (let [^Image img (.getImage (ImageIcon. filename))
+          ;; ^BufferedImage img (ImageIO/read (file filename)) ;; SVG - need to set parameters...
+          ]
+      (let [^BufferedImage bimg (BufferedImage. (.getWidth img nil) (.getHeight img nil) BufferedImage/TYPE_INT_ARGB)
+            ^Graphics2D gr (.createGraphics bimg)]
+        (.drawImage gr img 0 0 nil)
+        (.dispose gr)
+        (.flush img)
+        bimg))
+    (catch Exception e (println "Can't load image: " filename " " (.getMessage e)))))
+
+;; ### Save image
+
+;; Saving image is more tricky. Again, most concepts are taken from Processing.
+;; 
+;; For provided image object and filename process goes as follows:
+;;
+;; * create all necessary folders
+;; * extract file extension and create image writer object
+;; * call multimethod to prepare data and save in chosen format
+;;
+;; We have two types here. First is whether file format accepts alpha channel (jpgs, bmps don't) and second is quality settings (for jpg only). In the first case we have to properly flatten the image with `flatten-image` function. In the second case we set quality attributes.
+
+(defn file-extension
+  "Extract extension from filename.
+
+  * Input: image filename
+  * Returns extension (without dot)"
+  [filename]
+  (second (re-find #"\.(\w+)$" filename)))
+
+(defn- ^ImageWriter get-image-writer
+  "Returns image writer of image type based on extension."
+  [filename]
+  (let [ext (file-extension filename)
+        ^Iterator iter (ImageIO/getImageWritersByFormatName ext)]
+    (when (.hasNext iter)
+      (.next iter))))
+
+(defn- ^BufferedImage flatten-image
+  "Flatten image, properly drop alpha channel.
+
+  * Input: ARGB BufferedImage object
+  * Returns RGB BufferedImage object"
+  [^BufferedImage img]
+  (let [w (.getWidth img)
+        h (.getHeight img)
+        arr (.getRGB img 0 0 w h nil 0 w)
+        ^BufferedImage nimg (BufferedImage. w h BufferedImage/TYPE_INT_RGB)]
+    (.setRGB nimg 0 0 w h arr 0 w)
+    nimg))
+
+(defn- do-save
+  "Save image to the file via writer with parameters. Returns image."
+  ([filename img ^ImageWriter writer]
+   (do-save filename img writer (.getDefaultWriteParam writer)))
+  ([filename ^BufferedImage img ^ImageWriter writer param]
+   (with-open [os (output-stream filename)]
+     (doto writer
+       (.setOutput (ImageIO/createImageOutputStream os))
+       (.write nil (IIOImage. img nil nil) param)
+       (.dispose)))
+   img))
+
+;; Now we define multimethod which saves image. Multimethod is used here because some image types requires additional actions.
+(defmulti save-file-type (fn [filename _ _] (keyword (file-extension filename))))
+
+;; JPG requires flatten image and we must set the quality defined in `*jpeg-image-quality*` variable.
+(defmethod save-file-type :jpg
+  [filename img ^ImageWriter writer]
+  (let [nimg (flatten-image img)
+        ^ImageWriteParam param (.getDefaultWriteParam writer)]
+    (doto param
+      (.setCompressionMode ImageWriteParam/MODE_EXPLICIT)
+      (.setCompressionQuality *jpeg-image-quality*))
+    (do-save filename nimg writer param)))
+
+;; BMP also requires image flattening
+(defmethod save-file-type :bmp
+  [filename img writer]
+  (do-save filename (flatten-image img) writer))
+
+;; The rest file types are saved with alpha without special treatment.
+(defmethod save-file-type :default
+  [filename img writer]
+  (do-save filename img writer))
+
+(defn save-image
+  "Save image to the file.
+
+  * Input: image (`BufferedImage` object) and filename
+  * Side effect: saved image"
+  [b filename]
+  (println (str "saving: " filename "..."))
+  (make-parents filename)
+  (let [iwriter (get-image-writer filename)]
+    (if-not (nil? iwriter)
+      (do
+        (save-file-type filename b iwriter)
+        (println "...done!"))
+      (println (str "can't save an image: " filename)))))
+
+;; ### Additional functions
+;;
+;; Just an image resizer with bicubic interpolation. Native `Graphics2D` method is called.
+(declare set-rendering-hints-by-key)
+
+(defn resize-image
+  "Resize image
+
+  * Input: image and target width and height
+  * Returns newly created resized image"
+  [img width height]
+  (let [^BufferedImage target (BufferedImage. width height BufferedImage/TYPE_INT_ARGB)
+        ^Graphics2D g (.createGraphics target)]
+    (set-rendering-hints-by-key g :high)
+    (doto g
+      (.drawImage img 0 0 width height nil)
+      (.dispose))
+    target))
+
+(defn subimage
+  "Get subimage of give image"
+  [^BufferedImage source x y w h]
+  (.getSubimage source x y w h))
+
+;; ## Screen info
+
+(defn ^Dimension screen-size [] (.getScreenSize (Toolkit/getDefaultToolkit)))
+(defn screen-width [] (.getWidth (screen-size)))
+(defn screen-height [] (.getHeight (screen-size)))
+
+;; ## Canvas
+;;
+;; Canvas is an object you can draw on and which can be displayed in the window. Technically it's a type cosisting of `Graphics2D` object which is internally used to draw on the image, image (`BufferedImage` object), rendering quality hints and singletons for primitives. What is important: to draw on canvas you have to wrap your operations in `with-canvas->` macro. `with-canvas->` is responsible for creating and releasing `Graphics2D` object. Initially `Graphics2D` is set to `nil`.
+;; Canvas should be accelerated by Java and your video card.
+;; Reminder: Drawing on canvas is single threaded.
+
+;; Let's define protocol to equip Canvas and Window types (or any type with image inside) with `get-image` function. `get-image` extracts image. Additionally define width/height getters.
+(defprotocol ImageProto 
+  (get-image [i] "Return BufferedImage")
+  (width [i])
+  (height [i])
+  (save [i n])
+  (convolve [i t])
+  (get-pixel [i x y] "Retruns color"))
+
+(def convolution-matrices {:shadow (Kernel. 3 3 (float-array [0 1 2 -1 0 1 -2 -1 0]))
+                           :emboss (Kernel. 3 3 (float-array [0 2 4 -2 1 2 -4 -2 0]))
+                           :edges-1 (Kernel. 3 3 (float-array [1 2 1 2 -12 2 1 2 1]))
+                           :edges-2 (Kernel. 3 3 (float-array [1 0 -1 0 0 0 -1 0 1]))
+                           :edges-3 (Kernel. 3 3 (float-array [0 1 0 1 -4 1 0 1 0]))
+                           :edges-4 (Kernel. 3 3 (float-array [-1 -1 -1 -1 8 -1 -1 -1 -1]))
+                           :sharpen (Kernel. 3 3 (float-array [0 -1 0 -1 5 -1 0 -1 0]))
+                           :sobel-x (Kernel. 3 3 (float-array [1 0 -1 2 0 -2 1 0 -1]))
+                           :sobel-y (Kernel. 3 3 (float-array [1 2 1 0 0 0 -1 -2 -1]))
+                           :gradient-x (Kernel. 3 3 (float-array [-1 0 1 -1 0 1 -1 0 1]))
+                           :gradient-y (Kernel. 3 3 (float-array [-1 -1 -1 0 0 0 1 1 1]))
+                           :box-blur (Kernel. 3 3 (float-array (map #(/ (int %) 9.0) [1 1 1 1 1 1 1 1 1])))
+                           :gaussian-blur-3 (Kernel. 3 3 (float-array (map #(/ (int %) 16.0) [1 2 1 2 4 2 1 2 1])))
+                           :gaussian-blur-5 (Kernel. 5 5 (float-array (map #(/ (int %) 256.0) [1 4 6 4 1 4 16 24 16 4 6 24 36 24 6 4 16 24 16 4 1 4 6 4 1])))
+                           :unsharp (Kernel. 5 5 (float-array (map #(/ (int %) -256.0) [1 4 6 4 1 4 16 24 16 4 6 24 -476 24 6 4 16 24 16 4 1 4 6 4 1])))})
+
+;; Add ImageProto functions to BufferedImage
+(extend BufferedImage
+  ImageProto
+  {:get-image identity
+   :width (fn [^BufferedImage i] (.getWidth i))
+   :height (fn [^BufferedImage i] (.getHeight i))
+   :save #(do
+            (save-image %1 %2)
+            %1)
+   :convolve (fn [^BufferedImage i t]
+               (let [kernel (if (keyword? t)
+                              (t convolution-matrices)
+                              (let [s (int (m/sqrt (count t)))]
+                                (Kernel. s s (float-array t))))]
+                 (.filter ^ConvolveOp (ConvolveOp. kernel) i nil)))
+   :get-pixel (fn [^BufferedImage i ^long x ^long y]
+                (if (bool-or (< x 0)
+                             (< y 0)
+                             (>= x (.getWidth i))
+                             (>= y (.getHeight i)))
+                  (c/make-color 0 0 0)
+                  (let [b (int-array 1)
+                        ^java.awt.image.Raster raster (.getRaster i)]
+                    (.getDataElements raster x y b)
+                    (let [v (aget b 0)
+                          b (bit-and v 0xff)
+                          g (bit-and (>> v 8) 0xff)
+                          r (bit-and (>> v 16) 0xff)
+                          a (bit-and (>> v 24) 0xff)]
+                      (if (== (.getNumBands raster) 3)
+                        (c/make-color r g b)
+                        (c/make-color r g b a))))))})
+
+;; Canvas type. Use `get-image` to extract image (`BufferedImage`).
+(deftype Canvas [^Graphics2D graphics
+                 ^BufferedImage buffer
+                 ^Line2D line-obj
+                 ^Rectangle2D rect-obj
+                 ^Ellipse2D ellipse-obj
+                 hints
+                 ^long w
+                 ^long h
+                 transform-stack
+                 font]
+  ImageProto
+  (get-image [_] buffer)
+  (width [_] w)
+  (height [_] h)
+  (save [c n] (save-image buffer n) c)
+  (convolve [_ t]
+    (convolve buffer t))
+  (get-pixel [_ x y] (get-pixel buffer x y)))
+
+;; Let's define three rendering quality options: `:low`, `:mid`, `:high` or `:highest`. Where `:low` is fastest but has poor quality and `:high`/`:highest` has best quality but may be slow. Rendering options are used when you create canvas.
+(def ^:static rendering-hints {:low [[RenderingHints/KEY_ANTIALIASING        RenderingHints/VALUE_ANTIALIAS_OFF]
+                                     [RenderingHints/KEY_INTERPOLATION       RenderingHints/VALUE_INTERPOLATION_NEAREST_NEIGHBOR]
+                                     [RenderingHints/KEY_ALPHA_INTERPOLATION RenderingHints/VALUE_ALPHA_INTERPOLATION_SPEED]
+                                     [RenderingHints/KEY_COLOR_RENDERING     RenderingHints/VALUE_COLOR_RENDER_SPEED]
+                                     [RenderingHints/KEY_RENDERING           RenderingHints/VALUE_RENDER_SPEED]
+                                     [RenderingHints/KEY_FRACTIONALMETRICS   RenderingHints/VALUE_FRACTIONALMETRICS_OFF]
+                                     [RenderingHints/KEY_TEXT_ANTIALIASING   RenderingHints/VALUE_TEXT_ANTIALIAS_OFF]]
+                               :mid [[RenderingHints/KEY_ANTIALIASING        RenderingHints/VALUE_ANTIALIAS_ON]
+                                     [RenderingHints/KEY_INTERPOLATION       RenderingHints/VALUE_INTERPOLATION_BILINEAR]
+                                     [RenderingHints/KEY_ALPHA_INTERPOLATION RenderingHints/VALUE_ALPHA_INTERPOLATION_SPEED]
+                                     [RenderingHints/KEY_COLOR_RENDERING     RenderingHints/VALUE_COLOR_RENDER_SPEED]
+                                     [RenderingHints/KEY_RENDERING           RenderingHints/VALUE_RENDER_SPEED]
+                                     [RenderingHints/KEY_FRACTIONALMETRICS   RenderingHints/VALUE_FRACTIONALMETRICS_OFF]
+                                     [RenderingHints/KEY_TEXT_ANTIALIASING   RenderingHints/VALUE_TEXT_ANTIALIAS_ON]]
+                               :high [[RenderingHints/KEY_ANTIALIASING        RenderingHints/VALUE_ANTIALIAS_ON]
+                                      [RenderingHints/KEY_INTERPOLATION       RenderingHints/VALUE_INTERPOLATION_BICUBIC]
+                                      [RenderingHints/KEY_ALPHA_INTERPOLATION RenderingHints/VALUE_ALPHA_INTERPOLATION_QUALITY]
+                                      [RenderingHints/KEY_COLOR_RENDERING     RenderingHints/VALUE_COLOR_RENDER_QUALITY]
+                                      [RenderingHints/KEY_RENDERING           RenderingHints/VALUE_RENDER_QUALITY]
+                                      [RenderingHints/KEY_FRACTIONALMETRICS   RenderingHints/VALUE_FRACTIONALMETRICS_ON]
+                                      [RenderingHints/KEY_TEXT_ANTIALIASING   RenderingHints/VALUE_TEXT_ANTIALIAS_ON]]
+                               :highest [[RenderingHints/KEY_ANTIALIASING        RenderingHints/VALUE_ANTIALIAS_ON]
+                                         [RenderingHints/KEY_INTERPOLATION       RenderingHints/VALUE_INTERPOLATION_BICUBIC]
+                                         [RenderingHints/KEY_ALPHA_INTERPOLATION RenderingHints/VALUE_ALPHA_INTERPOLATION_QUALITY]
+                                         [RenderingHints/KEY_COLOR_RENDERING     RenderingHints/VALUE_COLOR_RENDER_QUALITY]
+                                         [RenderingHints/KEY_RENDERING           RenderingHints/VALUE_RENDER_QUALITY]
+                                         [RenderingHints/KEY_FRACTIONALMETRICS   RenderingHints/VALUE_FRACTIONALMETRICS_ON]
+                                         [RenderingHints/KEY_TEXT_ANTIALIASING   RenderingHints/VALUE_TEXT_ANTIALIAS_ON]
+                                         [RenderingHints/KEY_STROKE_CONTROL      RenderingHints/VALUE_STROKE_PURE]]})
+
+(defn get-rendering-hints
+  "Return rendering hints for a key or return default (or :high)."
+  ([hint default]
+   (rendering-hints (or (some #{hint} (keys rendering-hints)) default)))
+  ([hint]
+   (get-rendering-hints hint :high)))
+
+(defn- set-rendering-hints
+  "Sets rendering hints for graphics context."
+  [^Graphics2D g hints]
+  (doseq [[key v] hints]
+    (.setRenderingHint g key v))
+  true)
+
+(defn- set-rendering-hints-by-key
+  "Sets rendering hints for graphics context."
+  [g hints]
+  (if (contains? rendering-hints hints)
+    (set-rendering-hints g (hints rendering-hints))
+    false))
+
+;; Following functions and macro are responsible for creating and releasing `Graphics2D` object for a canvas.
+;; You have to use `with-canvas->` macro to draw on canvas. Internally it's a threading macro and accepts only list of methods which first parameter is canvas object.
+;; Please do not use `flush-graphics` and `make-graphics` functions directly. Use `with-canvas->` macro instead. I do not check state of `Graphics2D` anywhere.
+;; There is one exception: `draw` function associated with Window is already wrapped in `with-canvas->` and you can freely use canvas object inside.
+;; Another note: `with-canvas->` creates it's own copy of `Canvas` object with set `Graphics2D`.
+;;
+;; Second alternative is `with-canvas []` with which is just wrapper (without threading). As a parameter you have to provide binding name for you canvas.
+;;
+;; Example `with-canvas [local-canvas canvas] (set-background local-canvas :black)`
+
+(defn flush-graphics
+  "Dispose current `Graphics2D`"
+  [^Canvas canvas]
+  (.dispose ^Graphics2D (.graphics canvas)))
+
+(defn make-graphics
+  "Create new `Graphics2D` object and set renedering hints"
+  [^Canvas canvas]
+  (let [^Graphics2D ng (.createGraphics ^BufferedImage (.buffer canvas))]
+    (set-rendering-hints ng (or (.hints canvas) (rendering-hints :high)))
+    (when-let [f (.font canvas)] (.setFont ng f))
+    (Canvas. ng
+             (.buffer canvas)
+             (.line-obj canvas)
+             (.rect-obj canvas)
+             (.ellipse-obj canvas)
+             (.hints canvas)
+             (.w canvas)
+             (.h canvas)
+             (atom [])
+             (.font canvas))))
+
+(defmacro with-canvas->
+  "Threading macro which takes care to create and destroy `Graphics2D` object for drawings on canvas. Macro returns result of last call."
+  [canvas & body]  
+  `(let [newcanvas# (make-graphics ~canvas)
+         result# (-> newcanvas#
+                     ~@body)]
+     (do
+       (flush-graphics newcanvas#)
+       result#)))
+
+(defmacro with-canvas
+  "Macro which takes care to create and destroy `Graphics2D` object for drawings on canvas. Macro returns result of last call."
+  [[c canvas] & body]
+  `(let [~c (make-graphics ~canvas)
+         result# (do ~@body)]
+     (do
+       (flush-graphics ~c)
+       result#)))
+
+;; Next functions are canvas management functions: create, save, resize and set quality.
+
+(declare set-background)
+(declare set-stroke)
+(declare set-color)
+(declare image)
+
+(defn create-canvas
+  "Create and return canvas with `width`, `height` and quality hint name (keyword). Default hint is `:high`."
+  ([^long width ^long height hint ^String font]
+   (let
+       [^BufferedImage buffer (.. GraphicsEnvironment 
+                                  (getLocalGraphicsEnvironment)
+                                  (getDefaultScreenDevice)
+                                  (getDefaultConfiguration)
+                                  (createCompatibleImage width height Transparency/TRANSLUCENT))        
+        result (Canvas. nil
+                        buffer
+                        (Line2D$Double.)
+                        (Rectangle2D$Double.)
+                        (Ellipse2D$Double.)
+                        (get-rendering-hints hint)
+                        width height
+                        nil
+                        (when font (java.awt.Font/decode font)))]
+     (with-canvas-> result
+       (set-background Color/black))
+     result))
+  ([width height]
+   (create-canvas width height :high nil))
+  ([width height hint]
+   (create-canvas width height hint nil)))
+
+;; alias for create-canvas
+(def make-canvas create-canvas)
+
+(defn resize-canvas
+  "Resize canvas to new dimensions. Creates and returns new canvas."
+  [^Canvas canvas width height]
+  (let [ncanvas (create-canvas width height (.hints canvas))]
+    (with-canvas-> ncanvas
+      (image (get-image canvas)))))
+
+;; ### Transformations
+;;
+;; You can transform your working area with couple of functions on canvas. They act exactly the same as in Processing. Transformation context is bound to canvas wrapped to `with-canvas->` macro. Each `with-canvas->` cleans all transformations.
+;; Transformations are concatenated.
+
+(defn scale
+  "Scale canvas"
+  ([^Canvas canvas ^double scalex ^double scaley]
+   (.scale ^Graphics2D (.graphics canvas) scalex scaley)
+   canvas)
+  ([canvas s] (scale canvas s s)))
+
+(defn flip-x
+  "Flip canvas over x axis"
+  [canvas]
+  (scale canvas -1.0 1.0))
+
+(defn flip-y
+  "Flip canvas over y axis"
+  [canvas]
+  (scale canvas 1.0 -1.0))
+
+(defn translate
+  "Translate origin"
+  ([^Canvas canvas ^double tx ^double ty]
+   (.translate ^Graphics2D (.graphics canvas) tx ty)
+   canvas)
+  ([canvas ^Vec2 v]
+   (translate canvas (.x v) (.y v))))
+
+(defn rotate
+  "Rotate canvas"
+  [^Canvas canvas ^double angle]
+  (.rotate ^Graphics2D (.graphics canvas) angle)
+  canvas)
+
+(defn shear
+  "Shear canvas"
+  ([^Canvas canvas ^double sx ^double sy]
+   (.shear ^Graphics2D (.graphics canvas) sx sy)
+   canvas)
+  ([canvas s] (shear canvas s s)))
+
+(defn push-matrix
+  "Remember current transformation state"
+  [^Canvas canvas]
+  (swap! (.transform-stack canvas) conj (.getTransform ^Graphics2D (.graphics canvas)))
+  canvas)
+
+(defn pop-matrix
+  "Restore saved transformation state"
+  [^Canvas canvas]
+  (when (seq @(.transform-stack canvas))
+    (let [v (peek @(.transform-stack canvas))]
+      (swap! (.transform-stack canvas) pop)
+      (.setTransform ^Graphics2D (.graphics canvas) v)))
+  canvas)
+
+(defn transform
+  "Transform given point or coordinates with current transformation."
+  ([^Canvas canvas x y]
+   (let [^Point2D p (.transform ^java.awt.geom.AffineTransform (.getTransform ^Graphics2D (.graphics canvas)) (Point2D$Double. x y) nil)]
+     (Vec2. (.getX p) (.getY p))))
+  ([canvas ^Vec2 v]
+   (transform canvas (.x v) (.y v))))
+
+(defn inv-transform
+  "Inverse transform of given point or coordinates with current transformation."
+  ([^Canvas canvas x y]
+   (let [^Point2D p (.inverseTransform ^java.awt.geom.AffineTransform (.getTransform ^Graphics2D (.graphics canvas)) (Point2D$Double. x y) nil)]
+     (Vec2. (.getX p) (.getY p))))
+  ([canvas ^Vec2 v]
+   (inv-transform canvas (.x v) (.y v))))
+
+(defn reset-matrix
+  "Reset transformation"
+  [^Canvas canvas]
+  (.setTransform ^Graphics2D (.graphics canvas) (java.awt.geom.AffineTransform.))
+  canvas)
+
+;; ### Drawing functions
+;;
+;; Here we have basic drawing functions. What you need to remember:
+;;
+;; * Color is set globally for all figures (exception: `set-background`)
+;; * Filled or stroke figures are determined by last parameter `stroke?`. When set to `true` draws figure outline, filled otherwise (default). Default is `false` (filled).
+;; * Always use with `with-canvas->` macro.
+;; 
+;; All functions return canvas object
+
+(defn line
+  "Draw line from point `(x1,y1)` to `(x2,y2)`"
+  ([^Canvas canvas x1 y1 x2 y2]
+   (let [^Line2D l (.line-obj canvas)]
+     (.setLine l x1 y1 x2 y2)
+     (.draw ^Graphics2D (.graphics canvas) l))
+   canvas)
+  ([canvas ^Vec2 v1 ^Vec2 v2]
+   (line canvas (.x v1) (.y v1) (.x v2) (.y v2))))
+
+(defn point
+  "Draw point at `(x,y)` position"
+  ([canvas ^double x ^double y]
+   (line canvas x y (+ x 10.0e-6) (+ y 10.0e-6))
+   canvas)
+  ([canvas ^Vec2 p]
+   (point canvas (.x p) (.y p))))
+
+(defn- draw-fill-or-stroke
+  "Draw filled or stroked object."
+  [^Graphics2D g ^Shape obj stroke?]
+  (if stroke?
+    (.draw g obj)
+    (.fill g obj)))
+
+(defn rect
+  "Draw rectangle with top-left corner at `(x,y)` position with width `w` and height `h`."
+  ([^Canvas canvas x1 y1 w h stroke?]
+   (let [^Rectangle2D r (.rect-obj canvas)] 
+     (.setFrame r x1 y1 w h)
+     (draw-fill-or-stroke (.graphics canvas) r stroke?))
+   canvas)
+  ([canvas x1 y1 w h]
+   (rect canvas x1 y1 w h false)))
+
+(defn crect
+  "Centered version of rectangle"
+  ([canvas x1 y1 w h stroke?]
+   (let [w2 (* 0.5 ^double w)
+         h2 (* 0.5 ^double h)]
+     (rect canvas (- ^double x1 w2) (- ^double y1 h2) w h stroke?))
+   canvas)
+  ([canvas x1 y1 w h]
+   (crect canvas x1 y1 w h false)))
+
+(defn ellipse
+  "Draw ellipse with middle at `(x,y)` position with width `w` and height `h`."
+  ([^Canvas canvas x1 y1 w h stroke?]
+   (let [^Ellipse2D e (.ellipse_obj canvas)]
+     (.setFrame e (- ^double x1 (* ^double w 0.5)) (- ^double y1 (* ^double h 0.5)) w h)
+     (draw-fill-or-stroke (.graphics canvas) e stroke?))
+   canvas)
+  ([canvas x1 y1 w h]
+   (ellipse canvas x1 y1 w h false)))
+
+(defn triangle
+  "Draw triangle with corners at 3 positions."
+  ([^Canvas canvas x1 y1 x2 y2 x3 y3 stroke?]
+   (let [^Path2D p (Path2D$Double.)]
+     (doto p
+       (.moveTo x1 y1)
+       (.lineTo x2 y2)
+       (.lineTo x3 y3)
+       (.closePath))
+     (draw-fill-or-stroke (.graphics canvas) p stroke?))
+   canvas)
+  ([canvas x1 y1 x2 y2 x3 y3]
+   (triangle canvas x1 y1 x2 y2 x3 y3 false)))
+
+(defn triangle-strip
+  "Draw triangle strip. Implementation of `Processing` `STRIP` shape.
+
+  Input: list of vertices as Vec2 vectors"
+  ([canvas vs stroke?]
+   (when (> (count vs) 2)
+     (loop [^Vec2 v1 (first vs)
+            ^Vec2 v2 (second vs)
+            vss (nnext vs)]
+       (when vss
+         (let [^Vec2 v3 (first vss)]
+           (triangle canvas (.x v2) (.y v2) (.x v3) (.y v3) (.x v1) (.y v1) stroke?)
+           (recur v2 v3 (next vss))))))
+   canvas)
+  ([canvas vs]
+   (triangle-strip canvas vs false)))
+
+(defn triangle-fan
+  "Draw triangle fan. Implementation of `Processing` `FAN` shape.
+
+  Input: list of vertices as Vec2 vectors"
+  ([canvas vs stroke?]
+   (when (> (count vs) 2)
+     (let [^Vec2 v1 (first vs)]
+       (loop [^Vec2 v2 (second vs)
+              vss (nnext vs)]
+         (when vss
+           (let [^Vec2 v3 (first vss)]
+             (triangle canvas (.x v1) (.y v1) (.x v2) (.y v2) (.x v3) (.y v3) stroke?)
+             (recur v3 (next vss)))))))
+   canvas)
+  ([canvas vs]
+   (triangle-strip canvas vs false)))
+
+(defn path
+  "Draw path from lines. Input: list of Vec2 points, close? - close path or not (default: false), stroke? - draw lines or filled shape (default true - lines)."
+  ([^Canvas canvas vs close? stroke?]
+   (when (seq vs)
+     (let [^Path2D p (Path2D$Double.)
+           ^Vec2 m (first vs)]
+       (.moveTo p (.x m) (.y m))
+       (doseq [^Vec2 v (next vs)]
+         (.lineTo p (.x v) (.y v)))
+       (when (or (not stroke?) close?) (.closePath p))
+       (draw-fill-or-stroke (.graphics canvas) p stroke?)))
+   canvas)
+  ([canvas vs close?] (path canvas vs close? true))
+  ([canvas vs] (path canvas vs false true)))
+
+(defn calculate-bezier-control-points
+  "Calculate bezier spline control points. http://www.antigrain.com/research/bezier_interpolation/index.html"
+  [v0 v1 v2 v3]
+  (let [c1 (v/mult (v/add v0 v1) 0.5)
+        c2 (v/mult (v/add v1 v2) 0.5)
+        c3 (v/mult (v/add v2 v3) 0.5)
+        ^double len1 (v/mag c1)
+        ^double len2 (v/mag c2)
+        ^double len3 (v/mag c3)
+        k1 (/ len1 (+ len1 len2))
+        k2 (/ len2 (+ len2 len3))
+        m1 (v/add c1 (v/mult (v/sub c2 c1) k1))
+        m2 (v/add c2 (v/mult (v/sub c3 c2) k2))
+        cp1 (-> c2
+                (v/sub m1)
+                (v/add m1)
+                (v/add v1)
+                (v/sub m1))
+        cp2 (-> c2
+                (v/sub m2)
+                (v/add m2)
+                (v/add v2)
+                (v/sub m2))]
+    [cp1 cp2]))
+
+(defn path-bezier
+  "Draw path from quad curves. Input: list of Vec2 points, close? - close path or not (default: false), stroke? - draw lines or filled shape (default true - lines)."
+  ([^Canvas canvas vs close? stroke?]
+   (when (> (count vs) 3)
+     (let [cl? (or (not stroke?) close?)
+           ^Path2D p (Path2D$Double.)
+           ^Vec2 m0 (first vs)
+           ^Vec2 m1 (second vs)
+           m2 (nth vs 2) 
+           f0 (if cl? m0 m0)
+           ^Vec2 f1 (if cl? m1 m0)
+           f2 (if cl? m2 m1)
+           f3 (if cl? (nth vs 3) m2)
+           vs (if cl? (next vs) vs)]
+       (.moveTo p (.x f1) (.y f1))
+       (loop [v0 f0
+              v1 f1
+              ^Vec2 v2 f2
+              ^Vec2 v3 f3
+              nvs (drop 3 vs)]
+         (let [[^Vec2 cp1 ^Vec2 cp2] (calculate-bezier-control-points v0 v1 v2 v3)]
+           (.curveTo p (.x cp1) (.y cp1) (.x cp2) (.y cp2) (.x v2) (.y v2))
+           (if-not (empty? nvs)
+             (recur v1 v2 v3 (first nvs) (next nvs))
+             (if cl?
+               (let [[^Vec2 cp1 ^Vec2 cp2] (calculate-bezier-control-points v1 v2 v3 m0)
+                     [^Vec2 cp3 ^Vec2 cp4] (calculate-bezier-control-points v2 v3 m0 m1)
+                     [^Vec2 cp5 ^Vec2 cp6] (calculate-bezier-control-points v3 m0 m1 m2)]
+                 (.curveTo p (.x cp1) (.y cp1) (.x cp2) (.y cp2) (.x v3) (.y v3))
+                 (.curveTo p (.x cp3) (.y cp3) (.x cp4) (.y cp4) (.x m0) (.y m0))
+                 (.curveTo p (.x cp5) (.y cp5) (.x cp6) (.y cp6) (.x m1) (.y m1)))
+               (let [[^Vec2 cp1 ^Vec2 cp2] (calculate-bezier-control-points v1 v2 v3 v3)]
+                 (.curveTo p (.x cp1) (.y cp1) (.x cp2) (.y cp2) (.x v3) (.y v3)))))))
+       (draw-fill-or-stroke (.graphics canvas) p stroke?)))
+   canvas)
+  ([canvas vs close?] (path-bezier canvas vs close? true))
+  ([canvas vs] (path-bezier canvas vs false true)))
+
+(defn bezier
+  "Draw bezier curve with 4 sets of coordinates."
+  ([^Canvas canvas x1 y1 x2 y2 x3 y3 x4 y4 stroke?]
+   (let [^Path2D p (Path2D$Double.)]
+     (doto p
+       (.moveTo x1 y1)
+       (.curveTo x2 y2 x3 y3 x4 y4))
+     (draw-fill-or-stroke (.graphics canvas) p stroke?)))
+  ([canvas x1 y1 x2 y2 x3 y3 x4 y4]
+   (bezier canvas x1 y1 x2 y2 x3 y3 x4 y4 true)))
+
+(defn curve
+  "Draw quadratic curve with 3 sets of coordinates."
+  ([^Canvas canvas x1 y1 x2 y2 x3 y3 stroke?]
+   (let [^Path2D p (Path2D$Double.)]
+     (doto p
+       (.moveTo x1 y1)
+       (.quadTo x2 y2 x3 y3))
+     (draw-fill-or-stroke (.graphics canvas) p stroke?)))
+  ([canvas x1 y1 x2 y2 x3 y3]
+   (curve canvas x1 y1 x2 y2 x3 y3 true)))
+
+(defn quad
+  "Draw quad with corners at 4 positions."
+  ([^Canvas canvas x1 y1 x2 y2 x3 y3 x4 y4 stroke?]
+   (let [^Path2D p (Path2D$Double.)]
+     (doto p
+       (.moveTo x1 y1)
+       (.lineTo x2 y2)
+       (.lineTo x3 y3)
+       (.lineTo x4 y4)
+       (.closePath))
+     (draw-fill-or-stroke (.graphics canvas) p stroke?))
+   canvas)
+  ([canvas x1 y1 x2 y2 x3 y3 x4 y4]
+   (quad canvas x1 y1 x2 y2 x3 y3 x4 y4 false)))
+
+(defn set-font
+  "Set font by name"
+  [^Canvas canvas ^String fontname]
+  (let [f (java.awt.Font/getFont fontname)]
+    (.setFont ^Graphics2D (.graphics canvas) f)
+    canvas))
+
+(defn set-font-attributes
+  "Set current font size"
+  ([^Canvas canvas ^double size style]
+   (let [s (or (style {:bold 1 :italic 2 :bold-italic 3}) 0)
+         f (.deriveFont ^java.awt.Font (.getFont ^Graphics2D (.graphics canvas)) (int s) (float size))]
+     (.setFont ^Graphics2D (.graphics canvas) f)
+     canvas))
+  ([^Canvas canvas ^double size]
+   (let [f (.deriveFont ^java.awt.Font (.getFont ^Graphics2D (.graphics canvas)) (float size))]
+     (.setFont ^Graphics2D (.graphics canvas) f)
+     canvas)))
+
+(defn char-width
+  "Returns font width from metrics. Should be called within context."
+  ^long [^Canvas canvas chr]
+  (.charWidth (.getFontMetrics ^Graphics2D (.graphics canvas)) ^char chr))
+
+(defn font-height
+  "Returns font width from metrics. Should be called within context."
+  ^long [^Canvas canvas]
+  (.getHeight (.getFontMetrics ^Graphics2D (.graphics canvas))))
+
+(defn text-width
+  "Returns width of the provided string. Should be called within context."
+  ^long [^Canvas canvas ^String txt]
+  (.stringWidth (.getFontMetrics ^Graphics2D (.graphics canvas)) txt))
+
+(defn text
+  "Draw text with default setting"
+  ([^Canvas canvas s x y align]
+   (let [x (long x)
+         y (long y)]
+     (case align
+       :right (let [w (.stringWidth (.getFontMetrics ^Graphics2D (.graphics canvas)) s)]
+                (.drawString ^Graphics2D (.graphics canvas) ^String s (- x w) y))
+       :center (let [w (/ (.stringWidth (.getFontMetrics ^Graphics2D (.graphics canvas)) s) 2.0)]
+                 (.drawString ^Graphics2D (.graphics canvas) ^String s (m/round (- x w)) y))
+       :left (.drawString ^Graphics2D (.graphics canvas) ^String s x y)
+       (.drawString ^Graphics2D (.graphics canvas) ^String s x y))) 
+   canvas)
+  ([canvas s x y]
+   (text canvas s x y :left)))
+
+(defn set-stroke
+  "Set stroke (line) attributes like `cap`, `join` and size. Default `CAP_ROUND` and `JOIN_MITER` is used. Default size is `1.0`."
+  ([^Canvas canvas size cap join]
+   (.setStroke ^Graphics2D (.graphics canvas) (BasicStroke. size cap join))
+   canvas)
+  ([canvas size cap]
+   (set-stroke canvas size cap BasicStroke/JOIN_MITER))
+  ([canvas size]
+   (set-stroke canvas size BasicStroke/CAP_ROUND BasicStroke/JOIN_MITER))
+  ([canvas]
+   (set-stroke canvas 1.0)))
+
+;; ### Color
+
+(defn- set-color-with-fn
+  "Set color for primitive or background via passed function. You can use:
+
+  * java.awt.Color object
+  * clojure2d.math.vector.Vec4 or Vec3 object
+  * individual r, g, b (and optional alpha) as integers from 0-255. They are converted to integer and clamped if necessary."
+  ([f canvas c]
+   (f canvas (c/make-awt-color c)))
+  ([f canvas c a]
+   (f canvas (c/make-awt-color c a)))
+  ([f canvas r g b a]
+   (f canvas (c/make-awt-color r g b a)))
+  ([f canvas r g b]
+   (f canvas (c/make-awt-color r g b))))
+
+(defn set-awt-color
+  "Set color with valid java `Color` object. Use it when you're sure you pass `java.awt.Color`."
+  [^Canvas canvas ^java.awt.Color c]
+  (.setColor ^Graphics2D (.graphics canvas) c)
+  canvas)
+
+(def alpha-composite-src ^java.awt.Composite (java.awt.AlphaComposite/getInstance java.awt.AlphaComposite/SRC))
+
+(defn set-awt-background
+  "Set background color. Expects valid `Color` object."
+  [^Canvas canvas c]
+  (let [^Graphics2D g (.graphics canvas)
+        ^Color currc (.getColor g)
+        curr-composite (.getComposite g)]
+    (push-matrix canvas)
+    (reset-matrix canvas)
+    (.setComposite g (java.awt.AlphaComposite/getInstance java.awt.AlphaComposite/SRC))
+    (set-color-with-fn set-awt-color canvas c)
+    (doto g
+      (.fillRect 0 0 (.w canvas) (.h canvas))
+      (.setColor currc))
+    (pop-matrix canvas)
+    (.setComposite g curr-composite))
+  canvas)
+
+(defn set-awt-xor-mode
+  "Set XOR graphics mode. If color is set to nil"
+  [^Canvas canvas c]
+  (let [^Graphics2D g (.graphics canvas)]
+    (if c
+      (.setXORMode g c)
+      (.setPaintMode g)))
+  canvas)
+
+;; Set color for primitive
+(def set-color (partial set-color-with-fn set-awt-color))
+
+;; Set background color
+(def set-background (partial set-color-with-fn set-awt-background))
+
+;; Set XOR mode
+(def set-xor-mode (partial set-color-with-fn set-awt-xor-mode))
+
+;;;
+
+(def ^:private ^:const false-list '(false))
+(def ^:private ^:const true-list '(true))
+
+(defn filled-with-stroke
+  "Draw primitive filled and with stroke."
+  [canvas color-filled color-stroke primitive-fn & attrs]
+  (let [f (partial primitive-fn canvas)] 
+    (set-color canvas color-filled)
+    (apply f (concat attrs false-list))
+    (set-color canvas color-stroke)
+    (apply f (concat attrs true-list))))
+
+;; ### Gradient
+
+(defn set-gradient
+  "Set paint mode to gradient. Call with canvas only to reset."
+  ([^Canvas canvas x1 y1 color1 x2 y2 color2]
+   (let [gp (java.awt.GradientPaint. x1 y1 (c/make-awt-color color1) x2 y2 (c/make-awt-color color2))
+         ^Graphics2D g (.graphics canvas)]
+     (.setPaint g gp)
+     canvas)))
+
+;; ### Image
+
+(defn image
+  "Draw an image. You can specify position and size of the image. Default it's placed on whole canvas."
+  ([^Canvas canvas img x y w h]
+   (.drawImage ^Graphics2D (.graphics canvas) (get-image img) x y w h nil)
+   canvas)
+  ([^Canvas canvas img]
+   (image canvas img 0 0 (.w canvas) (.h canvas)))
+  ([^Canvas canvas img x y]
+   (image canvas img x y (width img) (height img))))
+
+;; ## Display window
+;;
+;; You can find here a couple of functions which help to display your canvas and build interaction with user.
+;; Display window is just a Swing `JFrame` with `java.awt.Canvas` as panel.
+;; What is important, window is not a canvas (like it is in Processing) so first you need to create canvas object and then create window displaying it.
+;; You can create as many windows as you want. Just name them differently. You can also create window with different size than canvas. Canvas will be rescaled.
+;; Windows is not resizable and can't be set to a fullscreen mode (yet)
+;; 
+;; To show window you call `show-window` function and provide following parameters:
+;;
+;; * canvas to display
+;; * window name (used to identify events)
+;; * width and height
+;; * canvas refresh rate as frames per second (ex. 25)
+;; * optionally callback function which is called just before repainting the canvas (like `draw` in Processing)
+;;
+;; `show-window` returns a `Window` object containing
+;;
+;; * `JFrame` object
+;; * `active?` atom (see below)
+;; *  buffer which is canvas packed into atom (to enable easy canvas replacement)
+;; *  `:panel` `java.awt.Canvas` object placed on JFrame (awt toolkit canvas)
+;; *  `:fps`
+;; *  `:width`
+;; *  `:height`
+;; *  `:window-name` window name
+;;
+;; `active?` atom is unique for each window and has value `true` when window is shown and set to `false` when window is closed with default close button.
+;; Use this information via `window-active?` function to control (and possibly stop) all activities which refers to related window. For example you may want to cancel all updating canvas processes when user closes window.
+;;
+;; ### Callback function (aka `draw`)
+;;
+;; You can define function with three parameters which is called just before repainting canvas. You can use it to simulate Processing `draw` behaviour. Function should accept following parameters:
+;;
+;; * canvas - canvas to draw on, canvas bound to window will be passed here.
+;; * window - window assiociated with function
+;; * frame count - current number of calls, starting 0
+;; * state - any state you want to pass between calls, `nil` initially
+;;
+;; Function should return current state, which will be passed to function when called next time.
+;;
+;; Note: calls to `draw` are wrapped in `with-canvas->` already.
+;;
+;; ### Events
+;;
+;; To control user activities you can use two event processing multimethods.
+;;
+;; * `key-pressed`
+;; * `key-released`
+;; * `key-typed`
+;; * `mouse-event`
+;;
+;; Each multimethod get awt Event object and global state. Each should return new state.
+;;
+;; #### Key event: `key-pressed` and other `key-` multimethods
+;;
+;; Your dispatch value is vector with window name and pressed key (as `char`) which you want to handle.
+;; This means you write different method for different key.
+;; As a function parameters you get `KeyEvent` object [java.awt.KeyEvent](https://docs.oracle.com/javase/7/docs/api/java/awt/event/KeyEvent.html) and global state attached to the Window.
+;;
+;; `KeyEvent` is enriched by `KeyEventProto` with functions:
+;;
+;; * `key-code` - key code mapped to keyword. Eg. `VK_UP` -> `:up` or `VK_CONTROL` -> `:control`
+;; * `key-raw` - raw key code value (integer)
+;; * `key-char` - char representation (for special keys char is equal `virtual-key` or `0xffff` value
+;;
+;; If you want to dispatch on special keys (like arrows), dispatch on `(char 0xffff)` or `virtual-key` and read `(key-code e)` to get key pressed.
+;;
+;; #### Mouse event
+;;
+;; As as dispatch you use a vector containing window name as a String and mouse event type as a keyword
+;; As a parameter you get `MouseEvent` object equipped with `MouseXYProto` protocol [java.awt.MouseEvent](https://docs.oracle.com/javase/7/docs/api/java/awt/event/MouseEvent.html) and global state attached to the Window.
+;;
+;; Currently implemented types are:
+;;
+;; * `:mouse-clicked`
+;; * `:mouse-dragged`
+;; * `:mouse-pressed`
+;; * `:mouse-released`
+;;
+;; To get mouse position call `(mouse-x e)` and `(mouse-y e)` where `e` is MouseEvent object.
+
+;; Extract all keycodes from `KeyEvent` object and pack it to the map
+(def keycodes-map (->> KeyEvent
+                       (ref/reflect)
+                       (:members)
+                       (filter #(instance? clojure.reflect.Field %))
+                       (map #(str (:name %)))
+                       (filter #(re-matches #"VK_.*" %))
+                       (reduce #(assoc %1
+                                       (clojure.lang.Reflector/getStaticField "java.awt.event.KeyEvent" ^String %2)
+                                       (-> %2
+                                           (subs 3)
+                                           (clojure.string/lower-case)
+                                           (keyword))) {})))
+
+(defprotocol MouseXYProto
+  "Access to mouse position."
+  (mouse-x [m] "x position")
+  (mouse-y [m] "y position")
+  (mouse-pos [m] "combined position"))
+
+(defprotocol MouseProto
+  "Get mouse button status"
+  (mouse-button [m] "get mouse button status :left :right :center or :none"))
+
+(defprotocol KeyEventProto
+  "Access to event data"
+  (key-code [e] "keycode mapped to keyword")
+  (key-char [e] "key char")
+  (key-raw [e] "raw value for key (integer)"))
+
+(defprotocol ModifiersProto
+  "Get state of modifiers"
+  (control-down? [e])
+  (alt-down? [e])
+  (meta-down? [e])
+  (shift-down? [e])
+  (alt-gr-down? [e]))
+
+;; `Window` type definition, equiped with `get-image` method returning bound canvas' image.
+(defrecord Window [^JFrame frame
+                   active?
+                   buffer
+                   ^java.awt.Canvas panel
+                   ^double fps
+                   ^long w
+                   ^long h
+                   window-name]
+  ImageProto
+  (get-image [_] (get-image @buffer))
+  (width [_] w)
+  (height [_] h)
+  (save [w n] (save-image (get-image @buffer) n) w)
+  (convolve [w n] (convolve @buffer n))
+  (get-pixel [_ x y] (get-pixel @buffer x y))
+  MouseXYProto
+  (mouse-pos [_]
+    (let [^java.awt.Point p (.getMousePosition panel)]
+      (if (nil? p)
+        (Vec2. -1.0 -1.0)
+        (Vec2. (.x p) (.y p)))))
+  (mouse-x [_]
+    (let [^java.awt.Point p (.getMousePosition panel)]
+      (if (nil? p) -1 (.x p))))
+  (mouse-y [_]
+    (let [^java.awt.Point p (.getMousePosition panel)]
+      (if (nil? p) -1 (.y p)))))
+
+;; ### Events function
+(extend MouseEvent
+  MouseProto
+  {:mouse-button #(condp = (.getButton ^MouseEvent %)
+                    MouseEvent/BUTTON1 :left
+                    MouseEvent/BUTTON2 :center
+                    MouseEvent/BUTTON3 :right
+                    :none)}
+  MouseXYProto
+  {:mouse-x #(.getX ^MouseEvent %)
+   :mouse-y #(.getY ^MouseEvent %)
+   :mouse-pos #(Vec2. (mouse-x %) (mouse-y %))})
+
+(extend KeyEvent
+  KeyEventProto
+  {:key-code #(keycodes-map (.getKeyCode ^KeyEvent %))
+   :key-char #(.getKeyChar ^KeyEvent %)
+   :key-raw #(.getKeyCode ^KeyEvent %)})
+
+(extend InputEvent
+  ModifiersProto
+  {:control-down? #(.isControlDown ^InputEvent %)
+   :alt-down? #(.isAltDown ^InputEvent %)
+   :meta-down? #(.isMetaDown ^InputEvent %)
+   :shift-down? #(.isShiftDown ^InputEvent %)
+   :alt-gr-down? #(.isAltGraphDown ^InputEvent %)})
+
+;; ### Window type helper functions
+
+(defn window-active?
+  "Helper function, check if window is active"
+  [^Window window]
+  @(.active? window))
+
+(defn mouse-in-window?
+  "Check if mouse is inside window"
+  [window]
+  (bool-and (>= ^int (mouse-x window) 0.0)
+            (>= ^int (mouse-y window) 0.0)))
+
+;; ### Global state management
+;;
+;; Global atom is needed to keep current window state. Events don't know what window sends it. The only option is to get component name.
+
+(defonce global-state (atom {}))
+
+(defn get-state
+  "Get state from window"
+  [^Window window]
+  (@global-state (.window-name window)))
+
+(defn- change-state! 
+  "Change state for Window (by name)"
+  [window-name state] 
+  (swap! global-state assoc window-name state)
+  (@global-state window-name))
+
+(defn- clear-state!
+  "Clear state for Window (by name)"
+  [window-name]
+  (swap! global-state dissoc window-name))
+
+(defn set-state!
+  "Changle global state for Window."
+  [^Window w state]
+  (change-state! (.window-name w) state))
+
+;; Private method which extracts the name of your window (set when `show-window` is called).
+
+(defn event-window-name
+  "Returns name of the component. Used to dispatch events."
+  [^ComponentEvent e]
+  (.getName ^Component (.getComponent e)))
+
+(def ^:const virtual-key (char 0xffff))
+
+;; Multimethod used to process pressed key
+(defmulti key-pressed (fn [^KeyEvent e state] [(event-window-name e) (.getKeyChar e)]))
+;; Do nothing on default
+(defmethod key-pressed :default [_ s]  s)
+
+;; Multimethod used to process released key
+(defmulti key-released (fn [^KeyEvent e state] [(event-window-name e) (.getKeyChar e)]))
+;; Do nothing on default
+(defmethod key-released :default [_ s]  s)
+
+;; Multimethod used to process typed key
+(defmulti key-typed (fn [^KeyEvent e state] [(event-window-name e) (.getKeyChar e)]))
+;; Do nothing on default
+(defmethod key-typed :default [_ s]  s)
+
+;; Multimethod use to processed key events (any key event)
+
+(def key-event-map {KeyEvent/KEY_PRESSED  :key-pressed
+                    KeyEvent/KEY_RELEASED :key-released
+                    KeyEvent/KEY_TYPED    :key-typed})
+
+(defmulti key-event (fn [^KeyEvent e state] [(event-window-name e) (key-event-map (.getID e))]))
+;; Do nothing on default
+(defmethod key-event :default [_ s] s)
+
+;; Map Java mouse event names onto keywords
+(def mouse-event-map {MouseEvent/MOUSE_CLICKED  :mouse-clicked
+                      MouseEvent/MOUSE_DRAGGED  :mouse-dragged
+                      MouseEvent/MOUSE_PRESSED  :mouse-pressed
+                      MouseEvent/MOUSE_RELEASED :mouse-released
+                      MouseEvent/MOUSE_MOVED    :mouse-moved})
+
+;; Multimethod used to processed mouse events
+(defmulti mouse-event (fn [^MouseEvent e state] [(event-window-name e) (mouse-event-map (.getID e))]))
+;; Do nothing on default
+(defmethod mouse-event :default [_ s] s)
+
+;; Event adapter objects.
+
+;; General function which manipulates state and calls proper event multimethod
+
+(defn- process-state-and-event 
+  "For given event call provided multimethod passing state. Save new state."
+  [ef e]
+  (let [window-name (event-window-name e)]
+    (change-state! window-name (ef e (@global-state window-name)))))
+
+;; Key
+(def key-char-processor (proxy [KeyAdapter] []
+                          (keyPressed [e] (process-state-and-event key-pressed e))
+                          (keyReleased [e] (process-state-and-event key-released e))
+                          (keyTyped [e] (process-state-and-event key-typed e))))
+(def key-event-processor (proxy [KeyAdapter] []
+                           (keyPressed [e] (process-state-and-event key-event e))
+                           (keyReleased [e] (process-state-and-event key-event e))
+                           (keyTyped [e] (process-state-and-event key-event e))))
+
+;; Mouse
+(def mouse-processor (proxy [MouseAdapter] []
+                       (mouseClicked [e] (process-state-and-event mouse-event e))
+                       (mousePressed [e] (process-state-and-event mouse-event e))
+                       (mouseReleased [e] (process-state-and-event mouse-event e))))
+
+;; Mouse drag and move
+(def mouse-motion-processor (proxy [MouseMotionAdapter] []
+                              (mouseDragged [e] (process-state-and-event mouse-event e))
+                              (mouseMoved [e] (process-state-and-event mouse-event e))))
+
+(defn close-window
+  "Close window programatically"
+  [window]
+  (.dispatchEvent ^JFrame (:frame window) (java.awt.event.WindowEvent. (:frame window) java.awt.event.WindowEvent/WINDOW_CLOSING)))
+
+;; ### Frame machinery functions
+;;
+;; Window is JFrame with panel (as java.awt.Canvas object) which is used to draw clojure2d canvas on it.
+
+(defn- create-panel
+  "Create panel which displays canvas. Attach mouse events, give a name (same as window), set size etc."
+  [buffer windowname width height]
+  (let [panel (java.awt.Canvas.)
+        d (Dimension. width height)]
+    (doto panel
+      (.setName windowname)
+      (.addMouseListener mouse-processor)
+      (.addKeyListener key-char-processor)
+      (.addKeyListener key-event-processor)
+      (.addMouseMotionListener mouse-motion-processor)
+      (.setFocusTraversalKeysEnabled false)
+      (.setIgnoreRepaint true)
+      (.setPreferredSize d)
+      (.setBackground Color/black))))
+
+;; Function used to close and dispose window. As a side effect `active?` atom is set to false and global state for window is cleared.
+
+(defn- close-window-fn
+  "Close window frame"
+  [^JFrame frame active? windowname]
+  (reset! active? false)
+  (clear-state! windowname)
+  (.dispose frame))
+
+;; Create lazy list of icons to be loaded by frame
+(def window-icons (map #(.getImage (ImageIcon. (resource (str "icons/i" % ".png")))) [10 16 20 24 30 32 40 44 64 128]))
+
+(defn- build-frame
+  "Create JFrame object, create and attach panel and do what is needed to show window. Attach key events and closing event."
+  [^JFrame frame ^java.awt.Canvas panel active? windowname width height]
+  (let [closer (proxy [WindowAdapter] []
+                 (windowClosing [^WindowEvent e] (close-window-fn frame active? windowname)))]
+    (doto frame
+      (.setLayout (java.awt.BorderLayout.))
+      (.setIconImages window-icons)
+      (.add panel)
+      (.setSize (Dimension. width height))
+      (.addKeyListener key-char-processor)
+      (.addKeyListener key-event-processor)
+      (.invalidate)
+      (.setResizable false)
+      (.pack)
+      (.setDefaultCloseOperation JFrame/DO_NOTHING_ON_CLOSE)
+      (.addWindowListener closer)
+      (.setName windowname)
+      (.setTitle windowname)
+      (.setBackground Color/white)
+      (.setLocationRelativeTo nil)
+      (.setVisible true))
+    (doto panel
+      (.createBufferStrategy 2))))
+
+;; Another internal function repaints panel with frames per seconds rate. If `draw` function is passed it is called before rapaint action. Function runs infinitely until window is closed. The cycle goes like this:
+;;
+;; * call `draw` function if available, pass canvas, current frame number and current state (`nil` at start)
+;; * repaint
+;; * wait
+;; * check if window is still displayed and recur incrementing frame number and pass state for another run.
+
+(defn- repaint
+  "Draw buffer on panel using `BufferStrategy` object."
+  [^java.awt.Canvas panel ^Canvas canvas hints]
+  (let [^BufferStrategy strategy (.getBufferStrategy panel)
+        ^BufferedImage b (.buffer canvas)]
+    (when strategy
+      (loop []
+        (loop []
+          (let [^Graphics2D graphics-context (.getDrawGraphics strategy)]
+            (when hints (set-rendering-hints graphics-context hints))
+            (.drawImage graphics-context b 0 0 (.getWidth panel) (.getHeight panel) nil) ;; sizes of panel???
+            (.dispose graphics-context))
+          (when (.contentsRestored strategy) (recur)))
+        (.show strategy)
+        (when (.contentsLost strategy) (recur))))
+    (.sync (Toolkit/getDefaultToolkit))))
+
+(deftype WithExceptionT [exception? value])
+
+(defn- refresh-screen-task
+  "Repaint canvas on window with set FPS.
+
+  * Input: frame, active? atom, function to run before repaint, canvas and sleep time."
+  [^Window window draw-fun draw-state hints]
+  (let [stime (/ 1000.0 ^double (.fps window))]
+    (loop [cnt (long 0)
+           result draw-state
+           t (System/nanoTime)
+           overt 0.0]
+      (let [^WithExceptionT new-result (try
+                                         (WithExceptionT. false (when (and draw-fun @(.active? window)) ; call draw only when window is active and draw-fun is defined
+                                                                  (with-canvas-> @(.buffer window)
+                                                                    (draw-fun window cnt result))))
+                                         (catch Throwable e
+                                           (.printStackTrace e)
+                                           (WithExceptionT. true e)))]
+        (repaint (.panel window) @(.buffer window) hints)
+        (let [at (System/nanoTime)
+              diff (/ (- at t) 1.0e6)
+              delay (- stime diff overt)]
+          (when (pos? delay)
+            (Thread/sleep (long delay) (int (* 1000000.0 (m/frac delay))))) 
+          (when (bool-and @(.active? window) (not (.exception? new-result)))
+            (recur (inc cnt)
+                   (.value new-result)
+                   (System/nanoTime)
+                   (if (pos? delay) (- (/ (- (System/nanoTime) at) 1.0e6) delay) 0.0))))))))
+
+;; You may want to replace canvas to the other one. To make it pass result of `show-window` function and new canvas.
+;; Internally it just resets buffer atom for another canvas.
+;; See examples/ex01_events.clj to see how it works.
+
+(defn replace-canvas
+  "Replace canvas in window.
+
+  * Input: window and new canvas
+  * Returns canvas"
+  [^Window window canvas]
+  (reset! (.buffer window) canvas))
+
+;; You may want to extract canvas bound to window
+
+(defn get-canvas
+  ""
+  [^Window window]
+  @(.buffer window))
+
+;; Finally function which creates and displays window. Function creates window's visibility status (`active?` atom), buffer as atomized canvas, creates frame, creates refreshing task (repainter) and shows window.
+
+(declare to-hex)
+
+(defn show-window
+  "Show window with width/height, name and required fps of refresh. Optionally pass callback function.
+
+  * Input: canvas, window name, width (defalut: canvas width), height (default: canvas height), frames per seconds (default: 60), (optional) `draw` function.
+  * Returns `Window` value
+
+  As parameters you can provide a map with folowing keys:
+
+  * :canvas
+  * :window-name
+  * :w
+  * :h
+  * :fps
+  * :draw-fn
+  * :state
+  * :draw-state
+  * :setup
+  * :hint - rendering hint for display"
+  ([canvas wname width height fps draw-fun state draw-state setup hint]
+   (let [active? (atom true)
+         buffer (atom canvas)
+         frame (JFrame.)
+         panel (create-panel buffer wname width height)
+         window (->Window frame
+                          active?
+                          buffer
+                          panel
+                          fps
+                          width
+                          height
+                          wname)
+         setup-state (when setup (with-canvas-> canvas
+                                   (setup window)))]
+     (SwingUtilities/invokeAndWait #(build-frame frame panel active? wname width height))
+     (change-state! wname state)
+     (future (refresh-screen-task window draw-fun (or setup-state draw-state) (when hint (get-rendering-hints hint :mid))))
+     window))
+  ([canvas wname]
+   (show-window canvas wname nil))
+  ([canvas wname draw-fn]
+   (show-window canvas wname 60 draw-fn))
+  ([canvas wname fps draw-fn]
+   (show-window canvas wname (width canvas) (height canvas) fps draw-fn nil nil nil nil))
+  ([canvas wname w h fps]
+   (show-window canvas wname w h fps nil nil nil nil nil))
+  ([canvas wname w h fps draw-fun]
+   (show-window canvas wname w h fps draw-fun nil nil nil nil))
+  ([{:keys [canvas window-name w h fps draw-fn state draw-state setup hint]
+     :or {canvas (make-canvas 200 200)
+          window-name (str "Clojure2D - " (to-hex (rand-int (Integer/MAX_VALUE)) 8))
+          fps 60
+          draw-fn nil
+          state nil
+          draw-state nil
+          setup nil
+          hint nil}}]
+   (show-window canvas window-name (or w (width canvas)) (or h (height canvas)) fps draw-fn state draw-state setup hint))
+  ([] (show-window {})))
+
+;; ## Utility functions
+;;
+;; Now we have a part with some utilities (I had no idea where to put them).
+
+(defn to-hex
+  "Return hex value of given number, padded with leading zeroes if given length"
+  ([n]
+   (format "%X" n))
+  ([n pad]
+   (format (str "%0" pad "X") n)))
+
+(defmacro time-with-name
+  "Evaluates expr and prints the time it took. Attaches comment at the beginning.
+  Returns the value of expr."
+  [commnt expr]
+  `(let [start# (. System (nanoTime))
+         ret# ~expr]
+     (prn (str "(" ~commnt ")" " Elapsed time: " (/ (double (- (. System (nanoTime)) start#)) 1000000.0) " msecs"))
+     ret#))
+
+;; ## Date/Time functions
+
+(defn year ^long [] (.get ^Calendar (Calendar/getInstance) Calendar/YEAR))
+(defn month ^long [] (inc ^int (.get ^Calendar (Calendar/getInstance) Calendar/MONTH)))
+(defn day ^long [] (.get ^Calendar (Calendar/getInstance) Calendar/DAY_OF_MONTH))
+(defn hour ^long [] (.get ^Calendar (Calendar/getInstance) Calendar/HOUR_OF_DAY))
+(defn minute ^long [] (.get ^Calendar (Calendar/getInstance) Calendar/MINUTE))
+(defn sec ^long [] (.get ^Calendar (Calendar/getInstance) Calendar/SECOND))
+(defn millis ^long [] (System/currentTimeMillis))
+(defn nanos ^long [] (System/nanoTime))
+(defn datetime
+  "Date time values in the array. Optional parameter :vector or :hashmap (default) to indicate what to return."
+  ([type-of-array]
+   (let [y (year) m (month) d (day)
+         h (hour) mi (minute) s (sec) mil (millis)]
+     (if (= type-of-array :vector)
+       [y m d h mi s mil]
+       {:year y :month m :day d :hour h :minute mi :second s :millis mil :sec s})))
+  ([] (datetime :hashmap)))
+
+;; ## Load bytes
+
+(defn load-bytes
+  "Load file and return byte array."
+  [file]
+  (with-open [in (clojure.java.io/input-stream file)
+              out (java.io.ByteArrayOutputStream.)]
+    (clojure.java.io/copy in out)
+    (.toByteArray out)))
+
+;; ## Session management
+;;
+;; Couple session management functions. Generally used to generate unique identifier, log or generate filename.
+;; Use cases are:
+;;
+;; * Log your actions to the file. Simply writes text messages.
+;; * Save your images under unique and sequenced filenames
+
+(defn make-counter
+  "Create counter function, each call returns next number."
+  ([^long v]
+   (let [tick (atom (dec v))]
+     (fn [] (swap! tick #(inc ^long %)))))
+  ([]
+   (make-counter 0)))
+
+;; Store date format in variable
+(def ^java.text.SimpleDateFormat simple-date-format (java.text.SimpleDateFormat. "yyyyMMddHHmmss"))
+(def ^java.text.SimpleDateFormat simple-date-format-full (java.text.SimpleDateFormat. "yyyy-MM-dd HH:mm:ss"))
+
+;; Following block defines session related functions.
+;; Session is a type of:
+;;
+;; * logger - file writer
+;; * name - session identifiers as vector with formatted current date and hash of this date
+;; * counter - used to create sequence filenames for session
+;;
+;; Session is encapsulated in agent and is global for library
+;;
+;; Example:
+;;
+;; * `(get-session-name) => nil`
+;; * `(make-session) => ["20170123235332" "CD88D0C5"]`
+;; * `(get-session-name) => ["20170123235332" "CD88D0C5"]`
+;; * `(next-filename "folder/" ".txt") => "folder/CD88D0C5_000000.txt"`
+;; * `(next-filename "folder/" ".txt") => "folder/CD88D0C5_000001.txt"`
+;; * `(close-session) => nil`
+;; * `(get-session-name) => nil`
+;; * `(make-session) => ["20170123235625" "CD8B7204"]`
+
+;; Session values are packed into the type
+(defrecord SessionType [logger
+                        name
+                        counter])
+
+;; Session is stored in agent
+(defonce session-agent (agent (map->SessionType {})))
+
+;; Logging to file is turned off by default.
+(def ^:dynamic *log-to-file* false)
+
+(defn- close-session-fn
+  "Close current session"
+  [s]
+  (let [^java.io.Writer o (:logger s)]
+    (when-not (nil? o)
+      (.flush o)
+      (.close o)))
+  (map->SessionType {}))
+
+(defn- make-logger-fn
+  "Create writer for logger"
+  [session-name]
+  (let [fname (str "log/" (first session-name) ".log")]
+    (make-parents fname) 
+    (let [^java.io.Writer no (writer fname :append true)]
+      (.write no (str "Session id: " (second session-name) (System/lineSeparator) (System/lineSeparator)))
+      no)))
+
+(defn- make-session-name
+  "Create unique session name based on current time. Result is a vector with date and hash represented as hexadecimary number."
+  []
+  (let [date (java.util.Date.)]
+    [(.format simple-date-format date) (to-hex (hash date) 8)]))
+
+(defn- make-session-fn 
+  "Create session"
+  [^SessionType s]
+  (close-session-fn s)
+  (let [nname (make-session-name)
+        writer (when *log-to-file* (make-logger-fn nname))]
+    (->SessionType writer nname (make-counter 0))))
+
+(defn make-session
+  "Create session via agent"
+  []
+  (send session-agent make-session-fn)
+  (await-for 1000 session-agent)
+  (:name @session-agent))
+
+(defn close-session
+  "Close session via agent"
+  []
+  (send session-agent close-session-fn)
+  (await-for 1000 session-agent))
+
+(defn ensure-session
+  "Ensure that session is active (create one if not"
+  []
+  (when (nil? (:name @session-agent))
+    (make-session)))
+
+(defn get-session-name
+  "Get session name"
+  []
+  (ensure-session)
+  (:name @session-agent))
+
+(defn next-filename
+  "Create next unique filename based on session"
+  ([prefix]
+   (ensure-session)
+   (let [s @session-agent]
+     (str prefix (second (:name s)) "_" (format "%06d" ((:counter s))))))
+  ([prefix suffix]
+   (str (next-filename prefix) suffix)))
+
+(defn log
+  "Log message to file or console"
+  [message]
+  (let [to-log (str (.format simple-date-format-full (java.util.Date.)) ": " message (System/lineSeparator))]
+    (ensure-session)
+    (if *log-to-file*
+      (send session-agent (fn [s]
+                            (let [^java.io.Writer o (or (:logger s) (make-logger-fn (:name s)))]
+                              (.write o to-log)
+                              (.flush o)
+                              (->SessionType o (:name s) (:counter s)))))
+      (println to-log))))
+
+;;
+;; Mutable array2d creator helper
+;;
+
+(defn make-2d-int-array
+  "Create 2d int array getter and setter methods. Array is mutable!"
+  [^long sizex ^long sizey]
+  (let [buff (int-array (* sizex sizey))]
+    [#(aget ^ints buff (+ ^long %1 (* sizex ^long %2)))
+     #(aset ^ints buff (+ ^long %1 (* sizex ^long %2)) ^int %3)]))
+
+(defn make-2d-long-array
+  "Create 2d int array getter and setter methods. Array is mutable!"
+  [^long sizex ^long sizey]
+  (let [buff (long-array (* sizex sizey))]
+    [#(aget ^longs buff (+ ^long %1 (* sizex ^long %2)))
+     #(aset ^longs buff (+ ^long %1 (* sizex ^long %2)) ^long %3)]))
+
+(defn make-2d-double-array
+  "Create 2d int array getter and setter methods. Array is mutable!"
+  [^long sizex ^long sizey]
+  (let [buff (double-array (* sizex sizey))]
+    [#(aget ^doubles buff (+ ^long %1 (* sizex ^long %2)))
+     #(aset ^doubles buff (+ ^long %1 (* sizex ^long %2)) ^double %3)]))