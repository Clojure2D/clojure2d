--- conflicted
+++ resolved
@@ -1,47 +1,43 @@
-(defproject clojure2d "0.0.7-SNAPSHOT"
-  :description "Creative coding / glitch library backed by Java2D"
-  :plugins [[refactor-nrepl "2.4.0-SNAPSHOT"]
-            [cider/cider-nrepl "0.16.0-SNAPSHOT"]
-            [lein-ancient "0.6.14"]
-            [lein-kibit "0.1.6-beta2"]
-            [lein-bikeshed "0.4.1"]
-            [lein-deps-tree "0.1.2"]
-            [lein-marginalia "0.9.1"]
-            [lein-expectations "0.0.8"]
-            [lein-autoexpect "1.9.0"]
-            [com.jakemccrary/lein-test-refresh "0.21.0"]
-            [lein-codox "0.10.3"]]
-  :url "https://github.com/Clojure2D/clojure2d"
-  :license {:name "MIT"
-            :url "https://opensource.org/licenses/MIT"}
-  :dependencies [
-                 ;; [org.clojure/clojure "1.8.0"]
-<<<<<<< HEAD
-                 [org.clojure/clojure "1.9.0-RC2"]
-=======
-                 [org.clojure/clojure "1.9.0"]
->>>>>>> 88556b03
-                 [expectations "2.2.0-SNAPSHOT"]
-                 [net.jafama/jafama "2.1.0"]
-                 [org.apache.commons/commons-math3 "3.6.1"]
-                 [com.flowpowered/flow-noise "1.0.0"]
-                 [com.sudoplay.joise/joise "1.1.0"]
-                 [net.littleredcomputer/sicmutils "0.10.0"] ;; to be removed
-                                        ;	 [de.sciss/jwave "1.0.3"]
-                 [criterium "0.4.4"]
-                                        ; [org.bytedeco/javacv-platform "1.3.2"]
-                 ]
-  :resource-path "resources/"
-  :codox {:output-path "docs/codox/"
-          :exclude-vars nil}
-  :java-source-paths ["src"]
-  :repl-options {:timeout 120000}
-  :target-path "target/%s"
-  :jvm-opts ["-Xmx4096M"
-                                        ;   "-Dcom.sun.management.jmxremote"
-                                        ;   "-Dcom.sun.management.jmxremote.ssl=false"
-                                        ;   "-Dcom.sun.management.jmxremote.authenticate=false"
-                                        ;   "-Dcom.sun.management.jmxremote.port=43210"
-             ]
-  :marginalia {:javascript ["https://cdn.mathjax.org/mathjax/latest/MathJax.js?config=TeX-MML-AM_CHTML"]}
-  :profiles {:uberjar {:aot :all}})
+(defproject clojure2d "0.0.7-SNAPSHOT"
+  :description "Creative coding / glitch library backed by Java2D"
+  :plugins [[refactor-nrepl "2.4.0-SNAPSHOT"]
+            [cider/cider-nrepl "0.16.0-SNAPSHOT"]
+            [lein-ancient "0.6.14"]
+            [lein-kibit "0.1.6-beta2"]
+            [lein-bikeshed "0.4.1"]
+            [lein-deps-tree "0.1.2"]
+            [lein-marginalia "0.9.1"]
+            [lein-expectations "0.0.8"]
+            [lein-autoexpect "1.9.0"]
+            [com.jakemccrary/lein-test-refresh "0.21.0"]
+            [lein-codox "0.10.3"]]
+  :url "https://github.com/Clojure2D/clojure2d"
+  :license {:name "MIT"
+            :url "https://opensource.org/licenses/MIT"}
+  :dependencies [
+                 ;; [org.clojure/clojure "1.8.0"]
+                 [org.clojure/clojure "1.9.0"]
+                 [expectations "2.2.0-SNAPSHOT"]
+                 [net.jafama/jafama "2.1.0"]
+                 [org.apache.commons/commons-math3 "3.6.1"]
+                 [com.flowpowered/flow-noise "1.0.0"]
+                 [com.sudoplay.joise/joise "1.1.0"]
+                 [net.littleredcomputer/sicmutils "0.10.0"] ;; to be removed
+                                        ;	 [de.sciss/jwave "1.0.3"]
+                 [criterium "0.4.4"]
+                                        ; [org.bytedeco/javacv-platform "1.3.2"]
+                 ]
+  :resource-path "resources/"
+  :codox {:output-path "docs/codox/"
+          :exclude-vars nil}
+  :java-source-paths ["src"]
+  :repl-options {:timeout 120000}
+  :target-path "target/%s"
+  :jvm-opts ["-Xmx4096M"
+                                        ;   "-Dcom.sun.management.jmxremote"
+                                        ;   "-Dcom.sun.management.jmxremote.ssl=false"
+                                        ;   "-Dcom.sun.management.jmxremote.authenticate=false"
+                                        ;   "-Dcom.sun.management.jmxremote.port=43210"
+             ]
+  :marginalia {:javascript ["https://cdn.mathjax.org/mathjax/latest/MathJax.js?config=TeX-MML-AM_CHTML"]}
+  :profiles {:uberjar {:aot :all}})