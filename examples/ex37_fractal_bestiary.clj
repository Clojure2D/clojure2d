;; http://www.brainfillingcurves.com/
;;
;; Press keys:
;;
;; * LEFT / RIGHT - change depth
;; * UP / DOWN - zoom in / out
;; * WSAD - move object in window
;; * F - save image
;; * R - random setup
;; * SPACE - randomize preset setup from the book
;; * M - modulate flip (see pages 20-26)
;; * B - draw shorten lines

(ns examples.ex37-fractal-bestiary
  (:require [clojure2d.core :refer :all]
            [clojure2d.math :as m]
            [clojure2d.math.vector :as v]
            [clojure2d.math.random :as r])
  (:import [clojure2d.math.vector Vec2]
           [java.awt.event KeyEvent]))

(def ^:const ^int size 800)

(def ^:const ^double s60 (m/sin (m/radians 60.0)))
(def ^:const ^double s60- (- s60))
(def ^:const unit (Vec2. 1.0 0.0))

;; canvas

(def canvas (make-canvas size size))

;; main algorithm

(def default-recipe {:pos [0.1 0.6] :len 0.25 :grid :tri :short-line false :depth 5
                     :recipe [[1 0 1 1] [0 1 1 1] [1 -1 1 1] [1 0 1 1]]})

(defn transform-sq->tri
  "Transform square grid coordinates to triangle grid."
  [v]
  (let [matched (first (filter #(< (v/angle-between v (first %)) 1.0e-6) [[(Vec2. 1.0 0.0) (Vec2. 1.0 0.0)]
                                                                          [(Vec2. -1.0 0.0) (Vec2. -1.0 0.0)]
                                                                          [(Vec2. 1.0 -1.0) (Vec2. 0.5 s60-)]
                                                                          [(Vec2. 0.0 -1.0) (Vec2. -0.5 s60-)]
                                                                          [(Vec2. -1.0 -1.0) (Vec2. -0.5 s60-)]
                                                                          [(Vec2. -1.0 1.0) (Vec2. -0.5 s60)]
                                                                          [(Vec2. 0.0 1.0) (Vec2. 0.5 s60)]
                                                                          [(Vec2. 1.0 1.0) (Vec2. 0.5 s60)]]))] 
    (when-let [[in tg] matched] 
      (v/mult tg (/ (v/mag v) (v/mag in))))))

(defn process-recipe
  "Process recipe from book format to angles and lengths required by method provided in this example"
  [recipe]
  (let [{:keys [grid recipe pos len short-line]} (merge default-recipe recipe)
        transform (if (= grid :tri) transform-sq->tri identity)
        vects (map #(let [[x y] %] (transform (Vec2. x y))) recipe)
        angles (map #(v/relative-angle-between %2 %1) (cons unit vects) vects)
        rot (reduce v/add vects)]
    {:pos pos
     :len len
     :short-line short-line
     :scale (/ (v/mag rot))
     :rot (v/relative-angle-between unit rot)
     :recipe (map #(conj (drop 2 %2) %1 (v/mag %3)) angles recipe vects)}))

(defn draw-beast
  "Draw recursively given recipe (internally processed)."
  [canvas depth len {:keys [short-line scale rot recipe] :as all}]

  (run! #(let [[vlen angle forward flip] %
               slen (* vlen len)
               linelen (if short-line (* 0.6 slen) slen)]
           
           (rotate canvas angle)

           (push-matrix canvas)
           (when (neg? forward)
             (-> canvas
                 (translate slen 0)
                 (flip-y)
                 (rotate m/PI)))
           (when (neg? flip) (flip-y canvas))

           (if (zero? depth)
             (line canvas 0 0 linelen 0)
             (-> canvas
                 (rotate rot)
                 (draw-beast (dec depth) (* slen scale) all)))
           
           (pop-matrix canvas)
           
           (translate canvas slen 0)) recipe)
  canvas)

(defn draw-recipe
  "Draw recipe for given depth."
  ([recipe depth]
   (println recipe)
   (let [{len :len pos :pos :as precipe} (process-recipe recipe)
         [px py] (v/mult pos size)]
     (with-canvas canvas
       (set-background 21 20 25)
       (set-color :lightgrey 250)
       (set-stroke 0.8)
       (translate px py)
       (draw-beast depth (* size len) precipe)))
   recipe)
  ([recipe] (draw-recipe recipe (or (:depth recipe) 5))))

;; recipes from book
(def recipes {;; preliminary part
              :koch {:grid :tri :recipe [[1 0 1 1] [0 1 1 1] [1 -1 1 1] [1 0 1 1]]}
              :p20 {:grid :tri :recipe [[1 0 1 1] [0 1 1 1] [1 -1 1 1] [1 0 1 -1]]}
              :p22 {:grid :sq :recipe [[0 2 1 1] [1 1 1 1] [2 0 1 1] [1 -1 1 1] [0 -2 1 1]] :len 0.1 :pos [0.3 0.7]}
              :p23 {:grid :sq :recipe [[0 2 1 1] [1 1 1 -1] [2 0 1 1] [1 -1 1 -1] [0 -2 1 1]] :len 0.1 :pos [0.3 0.7]}
              :p24 {:grid :sq :recipe [[0 1 1 1] [1 -1 1 1] [1 0 -1 -1]] :pos [0.3 0.6] :depth 8}
              ;; :p25 {:grid :sq :recipe [[0 2 -1 1] [1 0 -1 -1] [1 0 1 1] [-1 -1 1 1] [2 -1 1 -1]] :len 0.2 :pos [0.3 0.7]} ;;wrong
              :p37-dragon-curve {:grid :sq :recipe [[1 0 1 1] [0 1 -1 -1]] :len 0.3 :pos [0.3 0.6] :depth 11}
              :p37-5-dragon {:grid :sq :recipe [[0 1 1 1] [1 0 1 1] [0 -1 1 1] [1 0 1 1] [0 1 1 1]] :len 0.3 :pos [0.2 0.65]}
              :p50-ab12 {:grid :sq :recipe [[1 0 1 1] [0 1 1 1]] :pos [0.3 0.55] :depth 11}
              :p50-a3 {:grid :sq :recipe [[1 0 1 1] [0 1 1 -1]] :pos [0.3 0.55] :len 0.4 :depth 11}
              :p50-c1 {:grid :sq :recipe [[1 0 1 -1] [0 1 1 1]] :pos [0.1 0.7] :len 0.4 :depth 11}
              :p50-a1 {:grid :sq :recipe [[1 0 1 1] [0 1 -1 -1]] :len 0.4 :pos [0.3 0.6] :depth 11}
              :p50-d1 {:grid :sq :recipe [[1 0 -1 -1] [0 1 1 1]] :len 0.4 :pos [0.2 0.7] :depth 11}
              :p50-d2 {:grid :sq :recipe [[1 0 -1 -1] [0 1 -1 1]] :len 0.4 :pos [0.15 0.65] :depth 13}
              :p50-b4 {:grid :sq :recipe [[1 0 -1 1] [0 1 -1 -1]] :len 0.4 :pos [0.2 0.55] :depth 13}
              :p50-c2 {:grid :sq :recipe [[1 0 1 -1] [0 1 -1 1]] :len 0.4 :pos [0.1 0.7] :depth 11}
              :p50-b3 {:grid :sq :recipe [[1 0 -1 1] [0 1 1 -1]] :len 0.4 :pos [0.2 0.5] :depth 11}
              :p50-cd34 {:grid :sq :recipe [[1 0 -1 -1] [0 1 -1 -1]] :len 0.6 :pos [0.2 0.75] :depth 12}

              ;; sqrt(2)
              :p52-dragon-curve {:grid :sq :recipe [[1 0 1 1] [0 1 -1 -1]] :len 0.3 :pos [0.3 0.6] :depth 8}
              :p52-polya {:grid :sq :recipe [[1 0 1 -1] [0 1 -1 1]] :len 0.4 :pos [0.1 0.7] :depth 8}

              ;; sqrt(3)
              :p53-sq {:grid :sq :recipe [[1 0 1 1] [0 1 1 1] [1 -1 1 1] [1 0 1 1]] :depth 3}
              :p53-tri {:grid :tri :recipe [[1 0 1 1] [0 1 1 1] [1 -1 1 1] [1 0 1 1]] :depth 3}
              :p55-ter-dragon {:grid :tri :recipe [[0 1 1 1] [1 -1 1 1] [0 1 1 1]] :len 0.4 :pos [0.2 0.7]}
              :p56-inverted-ter-dragon {:grid :tri :recipe [[0 1 -1 1] [1 -1 -1 1] [0 1 -1 1]] :len 0.4 :pos [0.2 0.7]}
              :p56 {:grid :tri :recipe [[0 1 -1 1] [1 -1 1 1] [0 1 -1 1]] :len 0.4 :pos [0.2 0.7]}
              :p57-a {:grid :tri :recipe [[0 1 -1 1] [0 1 -1 1] [1 -1 1 -1]] :len 0.3 :pos [0.35 0.8] :depth 6}
              :p57-b {:grid :tri :recipe [[0 1 1 1] [0 1 1 1] [1 -1 -1 -1]] :len 0.3 :pos [0.35 0.8]}
              :p57-c {:grid :tri :recipe [[0 1 1 -1] [0 1 -1 1] [1 -1 1 -1]] :len 0.3 :pos [0.3 0.8] :depth 6}
              :p58-a {:grid :tri :recipe [[0 1 1 -1] [0 1 -1 1] [1 -1 -1 1]] :len 0.3 :pos [0.25 0.85] :depth 6}
              :p58-b {:grid :tri :recipe [[0 1 -1 -1] [0 1 1 1] [1 -1 1 1]] :len 0.25 :pos [0.25 0.7] :depth 6}
              :p58-c {:grid :tri :recipe [[0 1 1 -1] [0 1 -1 1] [1 -1 1 1]] :len 0.25 :pos [0.25 0.7] :depth 6}
              :p59-yin-dragon {:grid :tri :recipe [[0 1 1 1] [0 1 -1 -1] [1 -1 1 1]] :len 0.25 :pos [0.25 0.75] :depth 6}

              ;; sqrt(4)
              :p60-cesaros-sweep {:grid :sq :recipe [[1 0 1 1] [0 1 1 1] [0 -1 1 1] [1 0 1 1]] :len 0.4 :pos [0.1 0.7] :depth 4}
              :p62 {:grid :sq :recipe [[0 1 -1 1] [1 0 1 1] [0 -1 -1 -1] [1 0 1 -1]] :pos [0.35 0.6] :depth 4}
              :p63-a {:grid :sq :recipe [[0 1 1 -1] [1 0 -1 1] [0 -1 1 -1] [1 0 -1 1]] :pos [0.25 0.75] :depth 4}
              :p63-b {:grid :sq :recipe [[0 1 -1 1] [1 0 1 -1] [0 -1 -1 1] [1 0 1 -1]] :pos [0.3 0.6] :depth 4}
              :p64-peano-sweep {:grid :sq :recipe [[0 1 -1 -1] [1 0 1 1] [1 0 1 1] [0 -1 -1 -1]] :len 0.4 :pos [0.1 0.9] :depth 4}
              :p66-v1-dragon {:grid :sq :recipe [[1 1 1 1] [1 0 -1 -1] [0 -1 1 1]] :len 0.2 :pos [0.3 0.6] :depth 6}
              :p67 {:grid :sq :recipe [[1 1 -1 -1] [1 0 1 1] [0 -1 1 1]] :len 0.2 :pos [0.25 0.6] :depth 6}
              :p70 {:grid :sq :recipe [[1 1 -1 1] [0 -1 -1 -1] [1 0 1 1]] :len 0.4 :pos [0.1 0.85] :depth 4}
              :p70-v2-dragon {:grid :sq :recipe [[1 1 1 1] [0 -1 1 1] [1 0 -1 -1]] :pos [0.3 0.6] :depth 4}
              :p71 {:grid :sq :recipe [[0 1 1 1] [1 -1 -1 -1] [1 0 1 1]] :len 0.3 :pos [0.3 0.6]}
              :p73-dragon-of-eve {:grid :sq :recipe [[0 1 1 1] [1 -1 1 1] [1 0 -1 -1]] :pos [0.3 0.6]}
              :p74-sierpinski-arrowhead-curve {:grid :tri :recipe [[0 1 1 -1] [1 0 1 1] [1 -1 1 -1]] :len 0.4 :pos [0.1 0.85] :depth 6}
              :p75-sierpinski-family {:grid :tri :recipe [[0 1 1 -1] [1 -1 -1 -1] [1 0 1 1]] :len 0.4 :pos [0.1 0.7]}
              :p76 {:grid :tri :recipe [[1 -1 1 1] [0 1 1 1] [0 1 1 1] [1 -1 1 1]] :pos [0.25 0.5] :depth 4}
              :p77 {:grid :tri :recipe [[1 -1 1 -1] [0 1 -1 1] [0 1 1 -1] [1 -1 1 -1]] :pos [0.25 0.5] :depth 3}
              :p78-a {:grid :tri :recipe [[1 -1 -1 1] [0 1 1 1] [0 1 -1 1] [1 -1 -1 1]] :pos [0.25 0.5] :depth 4}
              :p78-b {:grid :tri :recipe [[0 1 -1 1] [0 1 1 -1] [1 -1 -1 1] [1 -1 1 -1]] :pos [0.35 0.7]}
              :p80 {:grid :tri :recipe [[0 1 1 1] [0 1 -1 1] [1 -1 1 -1] [1 -1 -1 1]] :len 0.2 :pos [0.3 0.7] :depth 4} ;; result different...
              :p81 {:grid :tri :recipe [[0 1 -1 -1] [0 1 1 1] [1 -1 -1 -1] [1 -1 1 1]] :len 0.2 :pos [0.3 0.7] :depth 3}
              :p82 {:grid :tri :recipe [[1 0 1 1] [-1 1 -1 -1] [1 0 1 1] [1 -1 -1 -1]] :len 0.4 :pos [0.1 0.85] :depth 3}
              :p83-a {:grid :tri :recipe [[1 0 -1 1] [-1 1 1 -1] [1 0 -1 1] [1 -1 1 -1]] :len 0.4 :pos [0.1 0.85] :depth 3}
              :p83-b {:grid :tri :recipe [[1 0 1 1] [-1 1 -1 -1] [1 0 1 1] [1 -1 1 -1]] :len 0.4 :pos [0.1 0.85] :depth 3}

              ;; sqrt(5)
              :p84-5-dragon {:grid :sq :recipe [[0 1 1 1] [1 0 1 1] [0 -1 1 1] [1 0 1 1] [0 1 1 1]] :pos [0.25 0.65] :depth 3}
              :p84-pinched-5-dragon {:grid :sq :recipe [[0 1 -1 1] [1 0 -1 1] [0 -1 -1 1] [1 0 -1 1] [0 1 -1 1]] :pos [0.25 0.65] :depth 3}
              :p85-quartet {:grid :sq :recipe [[0 1 -1 -1] [0 1 1 1] [1 0 1 1] [0 -1 -1 -1] [1 0 1 1]] :pos [0.35 0.85] :depth 3}
              :p85-inner-flip-quartet {:grid :sq :recipe [[0 1 1 -1] [0 1 -1 1] [1 0 -1 1] [0 -1 1 -1] [1 0 -1 1]] :pos [0.35 0.85] :depth 3}
              :p86-a {:grid :sq :recipe [[0 1 1 -1] [1 0 1 1] [0 1 -1 -1] [1 0 -1 1] [0 -1 -1 -1]] :pos [0.25 0.85] :depth 2}
              :p86-b {:grid :sq :recipe [[0 1 1 -1] [1 0 1 1] [0 1 1 -1] [1 0 -1 1] [0 -1 1 -1]] :pos [0.25 0.85] :depth 2}
              :p87-a {:grid :sq :recipe [[0 1 1 1] [1 0 -1 -1] [0 1 1 1] [1 0 -1 -1] [0 -1 1 1]] :pos [0.25 0.8] :depth 3}
              :p87-b {:grid :sq :recipe [[0 1 -1 1] [1 0 1 -1] [0 1 -1 1] [1 0 1 -1] [0 -1 -1 1]] :pos [0.25 0.75] :depth 3}
              :p87-c {:grid :sq :recipe [[0 1 1 -1] [1 0 -1 1] [0 1 1 -1] [1 0 -1 1] [0 -1 1 -1]] :pos [0.25 0.85] :depth 3}
              :p87-d {:grid :sq :recipe [[0 1 -1 -1] [1 0 1 1] [0 1 -1 -1] [1 0 1 1] [0 -1 -1 -1]] :pos [0.25 0.8] :depth 3}
              :p88-a {:grid :sq :recipe [[0 1 1 -1] [0 1 -1 1] [1 0 1 -1] [1 0 -1 1] [0 -1 1 -1]] :pos [0.3 0.85] :depth 3}
              :p88-b {:grid :sq :recipe [[0 1 1 1] [0 1 -1 -1] [1 0 1 1] [1 0 -1 -1] [0 -1 1 1]] :len 0.2 :pos [0.3 0.8] :depth 3}
              :p89-a {:grid :sq :recipe [[1 0 1 -1] [0 1 1 -1] [0 1 -1 1] [1 0 -1 1] [0 -1 -1 1]] :len 0.2 :pos [0.25 0.7] :depth 3}
              :p89-b {:grid :sq :recipe [[1 0 -1 -1] [0 1 -1 -1] [0 1 1 1] [1 0 1 1] [0 -1 1 1]] :len 0.2 :pos [0.25 0.7] :depth 3}

              ;; sqrt(7)
              :p91-7-dragon {:grid :tri :recipe [[1 0 1 1] [-1 1 1 1] [1 0 1 1] [0 -1 1 1] [1 0 1 1] [-1 1 1 1] [1 0 1 1]] :pos [0.2 0.6] :depth 2}
              :p92 {:grid :tri :recipe [[1 0 -1 1] [1 0 -1 1] [-1 1 1 -1] [0 -1 -1 1] [-1 1 -1 1] [1 0 1 -1] [1 0 1 -1]] :pos [0.2 0.6] :depth 2}
              :p93-a {:grid :tri :recipe [[1 0 1 1] [1 0 -1 -1] [-1 1 -1 -1] [0 -1 -1 -1] [-1 1 1 1] [1 0 -1 -1] [1 0 1 1]] :pos [0.2 0.6] :depth 2}
              :p93-b {:grid :tri :recipe [[1 0 -1 -1] [1 0 -1 -1] [-1 1 1 1] [-1 0 -1 -1] [1 -1 -1 -1] [0 1 1 1] [1 0 -1 -1]] :pos [0.2 0.6] :depth 2}
              :p95-gosper-curve {:grid :tri :recipe [[1 0 1 1] [0 1 -1 -1] [-1 0 -1 -1] [-1 1 1 1] [1 0 1 1] [1 0 1 1] [1 -1 -1 -1]] :pos [0.25 0.8] :depth 2}
              :p96-inner-flip-gosper {:grid :tri :recipe [[1 0 -1 1] [0 1 1 -1] [-1 0 1 -1] [-1 1 -1 1] [1 0 -1 1] [1 0 -1 1] [1 -1 1 -1]] :pos [0.25 0.8] :depth 2}
              :p97-anti-gosper {:grid :tri :recipe [[1 0 1 1] [0 1 1 1] [-1 0 -1 -1] [-1 1 -1 -1] [1 0 1 1] [1 0 -1 -1] [1 -1 -1 -1]] :pos [0.2 0.8] :depth 3}
              :p98 {:grid :tri :recipe [[0 1 -1 -1] [-1 1 -1 -1] [1 0 1 1] [0 -1 1 1] [1 0 -1 -1] [0 1 1 1] [1 -1 -1 -1]] :pos [0.2 0.8] :depth 3}
              :p100 {:grid :tri :recipe [[1 0 1 1] [-1 1 1 1] [1 0 1 1] [1 -1 1 1] [-1 0 1 1] [0 1 1 1] [1 0 1 1]] :depth 2 :pos [0.1 0.65] :len 0.33}
              :p101-root-7-yin {:grid :tri :recipe [[1 0 1 1] [1 0 -1 -1] [-1 1 1 1] [-1 1 -1 -1] [1 0 1 1] [1 0 -1 -1] [0 -1 1 1]] :depth 3 :pos [0.15 0.7] :len 0.23}
              :p102-a {:grid :tri :recipe [[0 -1 1 -1] [1 0 -1 1] [1 0 1 -1] [-1 1 -1 1] [-1 1 1 -1] [1 0 -1 1] [1 0 1 -1]] :depth 3 :pos [0.25 0.5]}
              :p102-b {:grid :tri :recipe [[1 0 1 -1] [1 0 -1 1] [1 0 1 -1] [1 0 -1 1] [-1 1 1 -1] [-1 1 -1 1] [0 -1 1 -1]] :depth 3 :pos [0.05 0.6] :len 0.22}
              :p103 {:grid :tri :recipe [[1 0 1 1] [1 0 -1 -1] [1 0 1 1] [1 0 -1 -1] [-1 1 1 1] [-1 1 -1 -1] [0 -1 1 1]] :depth 3 :pos [0.05 0.6] :len 0.22}
              :p104-a {:grid :tri :recipe [[0 -1 -1 1] [1 0 -1 1] [1 0 1 -1] [1 0 -1 1] [-1 1 -1 1] [-1 1 1 -1] [1 0 1 -1]] :depth 3 :len 0.2 :pos [0.3 0.5]}
              :p104-b {:grid :tri :recipe [[0 -1 1 1] [1 0 1 1] [1 0 -1 -1] [1 0 1 1] [-1 1 1 1] [-1 1 -1 -1] [1 0 -1 -1]] :depth 3 :len 0.2 :pos [0.3 0.5]}
              :p105 {:grid :tri :recipe [[0 1 1 1] [-1 1 1 1] [1 0 1 1] [0 -1 1 1] [1 -1 1 1] [1 0 1 1] [0 1 1 1]] :depth 2 :pos [0.25 0.8]}
              :p106-a {:grid :tri :recipe [[-1 1 -1 -1] [1 0 1 1] [-1 1 -1 -1] [1 0 1 1] [1 0 1 1] [0 -1 -1 -1] [1 0 1 1]] :depth 2 :pos [0.25 0.85]}
              :p106-b {:grid :tri :recipe [[-1 1 1 -1] [1 0 -1 1] [-1 1 1 -1] [1 0 -1 1] [1 0 -1 1] [0 -1 1 -1] [1 0 -1 1]] :depth 2 :pos [0.25 0.85]}
              :p107-a {:grid :tri :recipe [[1 0 1 1] [0 -1 1 1] [1 0 1 1] [-1 1 1 1] [-1 1 1 1] [1 0 1 1] [1 0 1 1]] :depth 2 :pos [0.2 0.5]}
              :p107-b {:grid :tri :recipe [[1 0 -1 -1] [0 -1 -1 -1] [1 0 -1 -1] [-1 1 -1 -1] [-1 1 -1 -1] [1 0 -1 -1] [1 0 -1 -1]] :depth 2 :pos [0.2 0.55]}
              :p108-a {:grid :tri :recipe [[-1 1 -1 1] [1 0 1 -1] [1 0 -1 1] [0 -1 1 -1] [1 0 1 -1] [1 0 1 -1] [-1 1 -1 1]] :depth 2 :len 0.2 :pos [0.25 0.6]}
              :p108-b {:grid :tri :recipe [[-1 1 1 1] [1 0 1 1] [1 0 -1 -1] [0 -1 -1 -1] [1 0 1 1] [1 0 1 1] [-1 1 1 1]] :depth 2 :len 0.2 :pos [0.25 0.6]}
              :p109 {:grid :tri :recipe [[-1 1 1 -1] [-1 1 -1 1] [1 0 1 -1] [1 0 -1 1] [1 0 1 -1] [1 0 -1 1] [0 -1 1 -1]] :depth 3 :len 0.15 :pos [0.4 0.7]}
              :p110 {:grid :tri :recipe [[1 -1 -1 -1] [1 0 1 1] [0 -1 1 1] [-1 1 1 1] [0 1 -1 -1] [1 0 1 1] [0 1 -1 -1]] :depth 2 :pos [0.2 0.45]}

              ;; sqrt(8)
              :p112 {:grid :sq :recipe [[-1 1 -1 1] [0 1 1 -1] [1 1 1 1] [1 0 -1 -1] [1 -1 1 1]] :depth 4 :len 0.165 :pos [0.4 0.75]}
              :p113-a {:grid :sq :recipe [[1 1 1 1] [1 0 1 1] [0 -1 -1 -1] [1 1 1 1] [-1 1 1 -1]] :depth 3 :len 0.23 :pos [0.05 0.7]}
              :p113-b {:grid :sq :recipe [[1 1 1 1] [1 -1 -1 -1] [1 1 1 1] [-1 0 1 -1] [0 1 -1 1]] :depth 3 :len 0.23 :pos [0.05 0.7]}
              :p114 {:grid :sq :recipe [[1 0 1 -1] [0 1 -1 1] [1 -1 -1 -1] [0 2 -1 1]] :len 0.21 :pos [0.1 0.7]}
              :p115 {:grid :sq :recipe [[1 1 1 1] [0 1 1 -1] [-1 0 -1 1] [1 1 1 1] [0 -1 1 -1] [1 0 -1 1]] :depth 2 :pos [0.3 0.9] :len 0.2}
              :p116-a {:grid :sq :recipe [[1 -1 -1 -1] [1 1 1 1] [-1 0 -1 1] [0 1 1 -1] [1 0 -1 1] [0 1 1 -1]] :depth 2 :pos [0.2 0.55] :len 0.2}
              :p116-b {:grid :sq :recipe [[0 2 -1 1] [1 -1 -1 -1] [0 1 -1 1] [1 0 1 -1]] :depth 3 :pos [0.5 0.8] :len 0.2}
              :p117 {:grid :sq :recipe [[-1 1 1 1] [1 1 1 1] [1 -1 1 1] [1 0 -1 -1] [0 1 -1 -1]] :depth 3 :len 0.19 :pos [0.4 0.7]}
              :p118-a {:grid :sq :recipe [[1 -1 1 1] [0 1 -1 -1] [-1 1 1 1] [1 0 -1 -1] [1 1 1 1]] :depth 3 :len 0.25 :pos [0.3 0.6]}
              :p118-b {:grid :sq :recipe [[0 1 -1 -1] [1 0 1 1] [0 -1 -1 -1] [1 0 1 1] [0 -1 -1 -1] [1 0 1 1] [0 -1 -1 -1] [-1 0 1 1]] :depth 2 :len 0.189 :pos [0.2 0.4]}
              :p118-c {:grid :sq :recipe [[0 1 1 1] [0 1 -1 -1] [-1 0 1 1] [0 1 1 1] [1 0 -1 -1] [1 0 1 1] [0 -1 -1 -1] [1 0 -1 -1]] :depth 2 :len 0.189 :pos [0.5 0.85]}
              :p118-d {:grid :sq :recipe [[1 0 1 1] [0 1 -1 -1] [-1 0 1 1] [0 1 -1 -1] [1 0 1 1] [0 -1 -1 -1] [1 0 1 1] [0 1 -1 -1]] :depth 2 :len 0.25 :pos [0.25 0.75]}
              :p118-e {:grid :sq :recipe [[-1 1 -1 -1] [-1 1 1 1] [1 0 -1 -1] [1 0 1 1] [1 0 -1 -1] [1 0 1 1]] :depth 4 :len 0.189 :pos [0.55 0.75]}
              :p119-twin-twin-dragon {:grid :sq :recipe [[0 1 1 1] [0 1 1 1] [1 -1 1 1] [1 -1 -1 -1] [0 1 1 1] [0 1 -1 -1]] :depth 3 :len 0.25 :pos [0.25 0.75]}
              :p120 {:grid :sq :recipe [[0 2 1 1] [1 -1 1 1] [1 0 1 1] [0 1 -1 -1]] :depth 3 :len 0.189 :pos [0.35 0.7]}
              :p121 {:grid :sq :recipe [[-1 1 1 1] [1 0 1 1] [0 1 -1 -1] [1 -1 1 1] [1 0 1 1] [0 1 -1 -1]] :depth 2 :len 0.217 :pos [0.35 0.7]}
              })

;; window / events

(def window-name "Fractal Bestiary - Brainfilling Curves.")
(def window (show-window {:canvas canvas
                          :window-name window-name
<<<<<<< HEAD
                          :state (:p98 recipes)}))
=======
                          :state default-recipe}))
>>>>>>> de8e67ae

(defmethod key-released [window-name (char 0xffff)] [^KeyEvent e {depth :depth len :len :or {depth 5 len 0.25} :as state}]
  (let [ndepth (condp = (.getKeyCode e)
                 KeyEvent/VK_RIGHT (min 20 (inc depth))
                 KeyEvent/VK_LEFT (max 0 (dec depth)) 
                 depth)
        nlen (condp = (.getKeyCode e)
               KeyEvent/VK_UP (* len 1.15)
               KeyEvent/VK_DOWN (/ len 1.15)
               len)]
    (if (or (not= len nlen) (not= ndepth depth))
      (do
        (println (str "New depth: " ndepth)) 
        (draw-recipe (assoc state :depth ndepth :len nlen)))
      state)))

(defmethod key-pressed [window-name \space] [_ _]
  (let [name (rand-nth (keys recipes))]
    (println (str "Recipe: " name))
    (draw-recipe (name recipes))))

(defmethod key-pressed [window-name \b] [_ {short-line :short-line :as state}]
  (draw-recipe (assoc state :short-line (not short-line))))

(defmethod key-pressed [window-name \r] [_ _]
  (let [recipe {:grid (if (r/brand) :tri :sq)
                :len 0.1
                :pos [0.5 0.5]
                :recipe (repeatedly (r/irand 2 7) #(vector (r/irand -1 2)
                                                           (r/irand -1 2)
                                                           (r/randval -1 1)
                                                           (r/randval -1 1)))}]
    (draw-recipe recipe)))

(defmethod key-pressed [window-name \m] [_ {recipe :recipe :as state}]
  (draw-recipe (assoc state :recipe (map #(let [[x y a b] %]
                                            [x y (r/randval -1 1) (r/randval -1 1)]) recipe))))

(defmethod key-pressed [window-name \w] [_ {pos :pos :or {pos [0.1 0.6]} :as state}]
  (let [[x y] pos] (draw-recipe (assoc state :pos [x (- y 0.05)]))))
(defmethod key-pressed [window-name \s] [_ {pos :pos :or {pos [0.1 0.6]} :as state}]
  (let [[x y] pos] (draw-recipe (assoc state :pos [x (+ y 0.05)]))))
(defmethod key-pressed [window-name \a] [_ {pos :pos :or {pos [0.1 0.6]} :as state}]
  (let [[x y] pos] (draw-recipe (assoc state :pos [(- x 0.05) y]))))
(defmethod key-pressed [window-name \d] [_ {pos :pos :or {pos [0.1 0.6]} :as state}]
  (let [[x y] pos] (draw-recipe (assoc state :pos [(+ x 0.05) y]))))

(defmethod key-pressed [window-name \f] [_ state]
  (save-canvas canvas (next-filename "results/ex37/" ".jpg"))
  state)

(draw-recipe (get-state window))


(draw-recipe (set-state! window (:p121 recipes)))<|MERGE_RESOLUTION|>--- conflicted
+++ resolved
@@ -100,7 +100,7 @@
          [px py] (v/mult pos size)]
      (with-canvas canvas
        (set-background 21 20 25)
-       (set-color :lightgrey 250)
+       (set-color :lightgrey 240)
        (set-stroke 0.8)
        (translate px py)
        (draw-beast depth (* size len) precipe)))
@@ -229,18 +229,24 @@
               :p119-twin-twin-dragon {:grid :sq :recipe [[0 1 1 1] [0 1 1 1] [1 -1 1 1] [1 -1 -1 -1] [0 1 1 1] [0 1 -1 -1]] :depth 3 :len 0.25 :pos [0.25 0.75]}
               :p120 {:grid :sq :recipe [[0 2 1 1] [1 -1 1 1] [1 0 1 1] [0 1 -1 -1]] :depth 3 :len 0.189 :pos [0.35 0.7]}
               :p121 {:grid :sq :recipe [[-1 1 1 1] [1 0 1 1] [0 1 -1 -1] [1 -1 1 1] [1 0 1 1] [0 1 -1 -1]] :depth 2 :len 0.217 :pos [0.35 0.7]}
+              :p122 {:grid :sq :recipe [[1 1 -1 -1] [-1 0 -1 -1] [0 1 1 1] [2 0 1 1]] :depth 3 :len 0.217 :pos [0.3 0.8]}
+              :p123 {:grid :sq :recipe [[0 2 1 1] [1 0 1 1] [0 -1 -1 -1] [1 0 1 1] [0 1 -1 -1]] :depth 2 :len 0.217 :pos [0.35 0.75]}
+              :p124-curled-dragon-of-eve {:grid :sq :recipe [[-1 1 1 1] [0 1 1 1] [1 -1 1 1] [1 0 -1 -1] [1 1 -1 -1]] :depth 3 :len 0.189 :pos [0.4 0.7]}
+              :p125-brainfiller {:grid :sq :recipe [[0 1 -1 1] [1 0 1 -1] [0 -1 -1 1] [1 0 1 -1] [0 2 1 -1]] :depth 3 :len 0.2875 :pos [0.15 0.7]}
+
+              ;; sqrt(9)
+              :p126-square-koch {:grid :sq :recipe [[1 0 1 1] [0 1 1 1] [1 0 1 1] [0 -1 1 1] [1 0 1 1]] :depth 3}
+              :p126-original-peano-curve {:grid :sq :recipe [[1 0 1 1] [0 1 1 1] [1 0 1 1] [0 -1 1 1] [-1 0 1 1] [0 -1 1 1] [1 0 1 1] [0 1 1 1] [1 0 1 1]] :depth 2 :pos [0.1 0.5]}
               })
+
+;; (draw-recipe (set-state! window (:p126-original-peano-curve recipes)))
 
 ;; window / events
 
 (def window-name "Fractal Bestiary - Brainfilling Curves.")
 (def window (show-window {:canvas canvas
                           :window-name window-name
-<<<<<<< HEAD
-                          :state (:p98 recipes)}))
-=======
                           :state default-recipe}))
->>>>>>> de8e67ae
 
 (defmethod key-released [window-name (char 0xffff)] [^KeyEvent e {depth :depth len :len :or {depth 5 len 0.25} :as state}]
   (let [ndepth (condp = (.getKeyCode e)
@@ -266,14 +272,15 @@
   (draw-recipe (assoc state :short-line (not short-line))))
 
 (defmethod key-pressed [window-name \r] [_ _]
-  (let [recipe {:grid (if (r/brand) :tri :sq)
+  (draw-recipe {:grid (if (r/brand) :tri :sq)
                 :len 0.1
                 :pos [0.5 0.5]
-                :recipe (repeatedly (r/irand 2 7) #(vector (r/irand -1 2)
-                                                           (r/irand -1 2)
-                                                           (r/randval -1 1)
-                                                           (r/randval -1 1)))}]
-    (draw-recipe recipe)))
+                :recipe (filter #(let [[x y] %]
+                                   (not (and (zero? x) (zero? y)))) (repeatedly (r/irand 2 9)
+                                                                                #(vector (r/irand -1 2)
+                                                                                         (r/irand -1 2)
+                                                                                         (r/randval -1 1)
+                                                                                         (r/randval -1 1))))}))
 
 (defmethod key-pressed [window-name \m] [_ {recipe :recipe :as state}]
   (draw-recipe (assoc state :recipe (map #(let [[x y a b] %]
@@ -294,5 +301,3 @@
 
 (draw-recipe (get-state window))
 
-
-(draw-recipe (set-state! window (:p121 recipes)))